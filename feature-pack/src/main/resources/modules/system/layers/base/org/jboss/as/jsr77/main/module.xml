--- conflicted
+++ resolved
@@ -39,13 +39,9 @@
         <module name="org.jboss.as.ee"/>
         <module name="org.jboss.as.ejb3"/>
         <module name="org.jboss.as.naming"/>
-<<<<<<< HEAD
         <module name="org.wildfly.security.elytron-private"/>
-=======
-        <module name="org.wildfly.security.elytron"/>
         <module name="org.wildfly.common"/>
         <module name="org.wildfly.discovery"/>
->>>>>>> a3d95f5a
         <module name="org.jboss.as.server"/>
         <module name="org.jboss.as.version"/>
         <module name="org.jboss.invocation"/>
