<!--
  ~ JBoss, Home of Professional Open Source.
  ~ Copyright 2014, Red Hat, Inc., and individual contributors
  ~ as indicated by the @author tags. See the copyright.txt file in the
  ~ distribution for a full listing of individual contributors.
  ~
  ~ This is free software; you can redistribute it and/or modify it
  ~ under the terms of the GNU Lesser General Public License as
  ~ published by the Free Software Foundation; either version 2.1 of
  ~ the License, or (at your option) any later version.
  ~
  ~ This software is distributed in the hope that it will be useful,
  ~ but WITHOUT ANY WARRANTY; without even the implied warranty of
  ~ MERCHANTABILITY or FITNESS FOR A PARTICULAR PURPOSE. See the GNU
  ~ Lesser General Public License for more details.
  ~
  ~ You should have received a copy of the GNU Lesser General Public
  ~ License along with this software; if not, write to the Free
  ~ Software Foundation, Inc., 51 Franklin St, Fifth Floor, Boston, MA
  ~ 02110-1301 USA, or see the FSF site: http://www.fsf.org.
  -->

<build xmlns="urn:wildfly:feature-pack-build:1.1">
    <dependencies>
    	<artifact name="org.wildfly:wildfly-servlet-feature-pack" />
    </dependencies>
    <config>
        <!-- Core configs -->
        <standalone
                template="configuration/standalone/template.xml"
                subsystems="configuration/standalone/subsystems.xml"
                output-file="standalone/configuration/standalone.xml"/>
        <standalone
                template="configuration/standalone/template.xml"
                subsystems="configuration/standalone/subsystems-full.xml"
                output-file="standalone/configuration/standalone-full.xml"/>
        <standalone
                template="configuration/standalone/template.xml"
                subsystems="configuration/standalone/subsystems-ha.xml"
                output-file="standalone/configuration/standalone-ha.xml">
            <property name="jgroups.supplement" value="" />
        </standalone>
        <standalone
                template="configuration/standalone/template.xml"
                subsystems="configuration/standalone/subsystems-full-ha.xml"
                output-file="standalone/configuration/standalone-full-ha.xml">
            <property name="jgroups.supplement" value="" />
        </standalone>
        <standalone
                template="configuration/standalone/template.xml"
<<<<<<< HEAD
                subsystems="configuration/standalone/subsystems-full-ha-hornetq.xml"
                output-file="standalone/configuration/standalone-full-ha-hornetq.xml">
            <property name="jgroups.supplement" value="" />
        </standalone>
        <standalone
                template="configuration/standalone/template.xml"
                subsystems="configuration/standalone/subsystems-elytron.xml"
                output-file="standalone/configuration/standalone-elytron.xml"/>
        <standalone
                template="configuration/standalone/template.xml"
=======
>>>>>>> 3a61e400
                subsystems="configuration/standalone/subsystems-full-ha.xml"
                output-file="docs/examples/configs/standalone-ec2-full-ha.xml">
            <property name="jgroups.supplement" value="ec2" />
        </standalone>
        <standalone
                template="configuration/standalone/template.xml"
                subsystems="configuration/standalone/subsystems-ha.xml"
                output-file="docs/examples/configs/standalone-ec2-ha.xml">
            <property name="jgroups.supplement" value="ec2" />
        </standalone>
        <standalone
                template="configuration/standalone/template.xml"
                subsystems="configuration/standalone/subsystems-full-ha.xml"
                output-file="docs/examples/configs/standalone-gossip-full-ha.xml">
            <property name="jgroups.supplement" value="gossip" />
        </standalone>
        <standalone
                template="configuration/standalone/template.xml"
                subsystems="configuration/standalone/subsystems-ha.xml"
                output-file="docs/examples/configs/standalone-gossip-ha.xml">
            <property name="jgroups.supplement" value="gossip" />
        </standalone>
        <standalone
                template="configuration/standalone/template.xml"
                subsystems="configuration/examples/subsystems-jts.xml"
                output-file="docs/examples/configs/standalone-jts.xml"/>
        <standalone
                template="configuration/standalone/template.xml"
                subsystems="configuration/examples/subsystems-xts.xml"
                output-file="docs/examples/configs/standalone-xts.xml"/>
        <standalone
                template="configuration/standalone/template.xml"
                subsystems="configuration/examples/subsystems-rts.xml"
                output-file="docs/examples/configs/standalone-rts.xml"/>
        <standalone
                template="configuration/standalone/template.xml"
                subsystems="configuration/examples/subsystems-genericjms.xml"
                output-file="docs/examples/configs/standalone-genericjms.xml"/>
        <standalone
                template="configuration/standalone/template.xml"
                subsystems="configuration/examples/subsystems-picketlink.xml"
                output-file="docs/examples/configs/standalone-picketlink.xml"/>
        <domain
                template="configuration/domain/template.xml"
                subsystems="configuration/domain/subsystems.xml"
                output-file="domain/configuration/domain.xml"/>
        <domain
                template="configuration/domain/template.xml"
                subsystems="configuration/domain/subsystems-elytron.xml"
                output-file="domain/configuration/domain-elytron.xml"/>
        <host
                template="configuration/host/host.xml"
                subsystems="configuration/host/subsystems.xml"
                output-file="domain/configuration/host.xml" />
        <host
                template="configuration/host/host-master.xml"
                subsystems="configuration/host/subsystems.xml"
                output-file="domain/configuration/host-master.xml" />
        <host
                template="configuration/host/host-slave.xml"
                subsystems="configuration/host/subsystems.xml"
                output-file="domain/configuration/host-slave.xml" />
        <host
                template="configuration/host/host.xml"
                subsystems="configuration/host/subsystems-elytron.xml"
                output-file="domain/configuration/host-elytron.xml" />
    </config>
    <copy-artifacts>
        <copy-artifact artifact="org.jboss.resteasy:resteasy-spring" to-location="modules/system/layers/base/org/jboss/resteasy/resteasy-spring/main/bundled/resteasy-spring-jar/"/>
        <copy-artifact artifact="org.jboss.seam.integration:jboss-seam-int-jbossas" to-location="modules/system/layers/base/org/jboss/integration/ext-content/main/bundled/jboss-seam-int.jar"/>
        <copy-artifact artifact="org.wildfly:wildfly-client-all" to-location="bin/client/jboss-client.jar"/>
        <copy-artifact artifact="org.wildfly.core:wildfly-cli::client" to-location="bin/client/jboss-cli-client.jar"/>
        <copy-artifact artifact="org.hornetq:hornetq-native" to-location="modules/system/layers/base/org/hornetq/journal/main" extract="true" >
            <filter pattern="lib/*" include="true" />
            <filter pattern="*" include="false"/>
        </copy-artifact>
        <copy-artifact artifact="org.apache.activemq:artemis-native" to-location="modules/system/layers/base/org/apache/activemq/artemis/main" extract="true" >
            <filter pattern="lib/*" include="true" />
            <filter pattern="*" include="false"/>
        </copy-artifact>
    </copy-artifacts>
    <mkdirs>
        <dir name="domain/data/content"/>
        <dir name="standalone/lib/ext"/>
        <dir name="domain/tmp/auth"/>
        <dir name="standalone/tmp/auth"/>
        <dir name=".installation"/>
    </mkdirs>
    <file-permissions>
        <permission value="755">
            <filter pattern="*.sh" include="true"/>
            <filter pattern="*" include="false"/>
        </permission>
        <permission value="700">
            <filter pattern="*/tmp/auth" include="true"/>
            <filter pattern="*" include="false"/>
        </permission>
        <permission value="600">
            <filter pattern="*-users.properties" include="true" />
            <filter pattern="*/.installation" include="true"/>
            <filter pattern="*" include="false"/>
        </permission>
    </file-permissions>
    <line-endings>
        <windows>
            <filter pattern="*.bat" include="true"/>
        </windows>
        <unix>
            <filter pattern="*.sh" include="true"/>
            <filter pattern="*.conf" include="true"/>
        </unix>
    </line-endings>
</build><|MERGE_RESOLUTION|>--- conflicted
+++ resolved
@@ -48,23 +48,14 @@
         </standalone>
         <standalone
                 template="configuration/standalone/template.xml"
-<<<<<<< HEAD
-                subsystems="configuration/standalone/subsystems-full-ha-hornetq.xml"
-                output-file="standalone/configuration/standalone-full-ha-hornetq.xml">
-            <property name="jgroups.supplement" value="" />
-        </standalone>
+                subsystems="configuration/standalone/subsystems-full-ha.xml"
+                output-file="docs/examples/configs/standalone-ec2-full-ha.xml">
+                <property name="jgroups.supplement" value="ec2" />
+       </standalone>
         <standalone
                 template="configuration/standalone/template.xml"
                 subsystems="configuration/standalone/subsystems-elytron.xml"
                 output-file="standalone/configuration/standalone-elytron.xml"/>
-        <standalone
-                template="configuration/standalone/template.xml"
-=======
->>>>>>> 3a61e400
-                subsystems="configuration/standalone/subsystems-full-ha.xml"
-                output-file="docs/examples/configs/standalone-ec2-full-ha.xml">
-            <property name="jgroups.supplement" value="ec2" />
-        </standalone>
         <standalone
                 template="configuration/standalone/template.xml"
                 subsystems="configuration/standalone/subsystems-ha.xml"
