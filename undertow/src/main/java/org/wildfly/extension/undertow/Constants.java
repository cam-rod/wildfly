--- conflicted
+++ resolved
@@ -216,7 +216,9 @@
     String EXTENDED = "extended";
     String MAX_BUFFERED_REQUEST_SIZE = "max-buffered-request-size";
     String MAX_SESSIONS = "max-sessions";
-<<<<<<< HEAD
+    String USER_AGENTS = "user-agents";
+    String SESSION_TIMEOUT = "session-timeout";
+    String CRAWLER_SESSION_MANAGEMENT = "crawler-session-management";
 
     // Elytron Integration
     String APPLICATION_SECURITY_DOMAIN = "application-security-domain";
@@ -226,9 +228,4 @@
     String REFERENCING_DEPLOYMENTS = "referencing-deployments";
     String SECURITY_DOMAIN = "security-domain";
 
-=======
-    String USER_AGENTS = "user-agents";
-    String SESSION_TIMEOUT = "session-timeout";
-    String CRAWLER_SESSION_MANAGEMENT = "crawler-session-management";
->>>>>>> 6bf36af9
 }