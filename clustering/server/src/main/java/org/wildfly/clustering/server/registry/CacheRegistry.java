/*
 * JBoss, Home of Professional Open Source.
 * Copyright 2014, Red Hat, Inc., and individual contributors
 * as indicated by the @author tags. See the copyright.txt file in the
 * distribution for a full listing of individual contributors.
 *
 * This is free software; you can redistribute it and/or modify it
 * under the terms of the GNU Lesser General Public License as
 * published by the Free Software Foundation; either version 2.1 of
 * the License, or (at your option) any later version.
 *
 * This software is distributed in the hope that it will be useful,
 * but WITHOUT ANY WARRANTY; without even the implied warranty of
 * MERCHANTABILITY or FITNESS FOR A PARTICULAR PURPOSE. See the GNU
 * Lesser General Public License for more details.
 *
 * You should have received a copy of the GNU Lesser General Public
 * License along with this software; if not, write to the Free
 * Software Foundation, Inc., 51 Franklin St, Fifth Floor, Boston, MA
 * 02110-1301 USA, or see the FSF site: http://www.fsf.org.
 */
package org.wildfly.clustering.server.registry;

import java.security.PrivilegedAction;
import java.time.Duration;
import java.util.AbstractMap;
import java.util.Collections;
import java.util.HashMap;
import java.util.HashSet;
import java.util.Iterator;
import java.util.List;
import java.util.Map;
import java.util.Set;
import java.util.TreeSet;
import java.util.concurrent.ConcurrentHashMap;
import java.util.concurrent.ExecutorService;
import java.util.concurrent.Executors;
import java.util.concurrent.RejectedExecutionException;
import java.util.concurrent.ThreadFactory;
import java.util.concurrent.TimeUnit;

import org.infinispan.Cache;
import org.infinispan.commons.CacheException;
import org.infinispan.context.Flag;
import org.infinispan.distribution.ch.ConsistentHash;
import org.infinispan.metadata.Metadata;
import org.infinispan.notifications.cachelistener.annotation.CacheEntryCreated;
import org.infinispan.notifications.cachelistener.annotation.CacheEntryModified;
import org.infinispan.notifications.cachelistener.annotation.CacheEntryRemoved;
import org.infinispan.notifications.cachelistener.annotation.TopologyChanged;
import org.infinispan.notifications.cachelistener.event.CacheEntryEvent;
import org.infinispan.notifications.cachelistener.event.CacheEntryRemovedEvent;
import org.infinispan.notifications.cachelistener.event.Event;
import org.infinispan.notifications.cachelistener.event.TopologyChangedEvent;
import org.infinispan.notifications.cachelistener.filter.CacheEventFilter;
import org.infinispan.notifications.cachelistener.filter.EventType;
import org.infinispan.remoting.transport.Address;
import org.jboss.as.clustering.logging.ClusteringLogger;
import org.jboss.threads.JBossThreadFactory;
import org.wildfly.clustering.Registration;
import org.wildfly.clustering.ee.Batch;
import org.wildfly.clustering.ee.Batcher;
import org.wildfly.clustering.ee.Invoker;
import org.wildfly.clustering.ee.retry.RetryingInvoker;
import org.wildfly.clustering.group.Node;
import org.wildfly.clustering.infinispan.spi.distribution.ConsistentHashLocality;
import org.wildfly.clustering.infinispan.spi.distribution.Locality;
import org.wildfly.clustering.registry.Registry;
import org.wildfly.clustering.registry.RegistryListener;
import org.wildfly.clustering.server.group.Group;
import org.wildfly.clustering.server.logging.ClusteringServerLogger;
import org.wildfly.clustering.service.concurrent.ClassLoaderThreadFactory;
import org.wildfly.security.manager.WildFlySecurityManager;

/**
 * Clustered {@link Registry} backed by an Infinispan cache.
 * @author Paul Ferraro
 * @param <K> key type
 * @param <V> value type
 */
@org.infinispan.notifications.Listener
public class CacheRegistry<K, V> implements Registry<K, V>, CacheEventFilter<Object, Object> {

    private static ThreadFactory createThreadFactory(Class<?> targetClass) {
        PrivilegedAction<ThreadFactory> action = () -> new ClassLoaderThreadFactory(new JBossThreadFactory(new ThreadGroup(targetClass.getSimpleName()), Boolean.FALSE, null, "%G - %t", null, null), targetClass.getClassLoader());
        return WildFlySecurityManager.doUnchecked(action);
    }

    private static final Invoker INVOKER = new RetryingInvoker(Duration.ZERO, Duration.ofMillis(100), Duration.ofSeconds(1));

    private final ExecutorService topologyChangeExecutor = Executors.newSingleThreadExecutor(createThreadFactory(this.getClass()));
    private final Map<RegistryListener<K, V>, ExecutorService> listeners = new ConcurrentHashMap<>();
    private final Cache<Address, Map.Entry<K, V>> cache;
    private final Batcher<? extends Batch> batcher;
    private final Group<Address> group;
    private final Runnable closeTask;
    private final Map.Entry<K, V> entry;

    public CacheRegistry(CacheRegistryConfiguration<K, V> config, Map.Entry<K, V> entry, Runnable closeTask) {
        this.cache = config.getCache();
        this.batcher = config.getBatcher();
        this.group = config.getGroup();
        this.closeTask = closeTask;
        this.entry = new AbstractMap.SimpleImmutableEntry<>(entry);
<<<<<<< HEAD
        this.populateRegistry();
=======
        INVOKER.invoke(this::populateRegistry);
>>>>>>> 385e172e
        this.cache.addListener(this, new CacheRegistryFilter(), null);
    }

    private void populateRegistry() {
        try (Batch batch = this.batcher.createBatch()) {
            this.cache.getAdvancedCache().withFlags(Flag.IGNORE_RETURN_VALUES).put(this.group.getAddress(this.group.getLocalMember()), this.entry);
        }
    }

    @Override
    public boolean accept(Object key, Object oldValue, Metadata oldMetadata, Object newValue, Metadata newMetadata, EventType eventType) {
        return key instanceof Address;
    }

    @Override
    public void close() {
        this.cache.removeListener(this);
        this.shutdown(this.topologyChangeExecutor);
        try (Batch batch = this.batcher.createBatch()) {
            // If this remove fails, the entry will be auto-removed on topology change by the new primary owner
            this.cache.getAdvancedCache().withFlags(Flag.IGNORE_RETURN_VALUES, Flag.FAIL_SILENTLY).remove(this.group.getAddress(this.group.getLocalMember()));
        } catch (CacheException e) {
            ClusteringLogger.ROOT_LOGGER.warn(e.getLocalizedMessage(), e);
        } finally {
            // Cleanup any unregistered listeners
            for (ExecutorService executor : this.listeners.values()) {
                this.shutdown(executor);
            }
            this.listeners.clear();
            this.closeTask.run();
        }
    }

    @Override
    public Registration register(RegistryListener<K, V> listener) {
        this.listeners.computeIfAbsent(listener, key -> Executors.newSingleThreadExecutor(createThreadFactory(listener.getClass())));
        return () -> this.unregister(listener);
    }

    private void unregister(RegistryListener<K, V> listener) {
        ExecutorService executor = this.listeners.remove(listener);
        if (executor != null) {
            this.shutdown(executor);
        }
    }

    @Deprecated
    @Override
    public void removeListener(Registry.Listener<K, V> listener) {
        this.unregister(listener);
    }

    @Override
    public org.wildfly.clustering.group.Group getGroup() {
        return this.group;
    }

    @Override
    public Map<K, V> getEntries() {
        Set<Address> addresses = new TreeSet<>();
        for (Node member : this.group.getMembership().getMembers()) {
            addresses.add(this.group.getAddress(member));
        }
        Map<K, V> result = new HashMap<>();
        try (Batch batch = this.batcher.createBatch()) {
            for (Map.Entry<K, V> entry : this.cache.getAdvancedCache().getAll(addresses).values()) {
                if (entry != null) {
                    result.put(entry.getKey(), entry.getValue());
                }
            }
        }
        return result;
    }

    @Override
    public Map.Entry<K, V> getEntry(Node node) {
        Address address = this.group.getAddress(node);
        try (Batch batch = this.batcher.createBatch()) {
            return this.cache.get(address);
        }
    }

    @TopologyChanged
    public void topologyChanged(TopologyChangedEvent<Address, Map.Entry<K, V>> event) {
        if (event.isPre()) return;

        ConsistentHash previousHash = event.getWriteConsistentHashAtStart();
        List<Address> previousMembers = previousHash.getMembers();
        ConsistentHash hash = event.getWriteConsistentHashAtEnd();
        List<Address> members = hash.getMembers();
        Address localAddress = this.group.getAddress(this.group.getLocalMember());

        // Determine which nodes have left the cache view
        Set<Address> leftMembers = new HashSet<>(previousMembers);
        leftMembers.removeAll(members);

        try {
            this.topologyChangeExecutor.submit(() -> {
                if (!leftMembers.isEmpty()) {
                    Locality locality = new ConsistentHashLocality(event.getCache(), hash);
                    // We're only interested in the entries for which we are the primary owner
                    Iterator<Address> addresses = leftMembers.iterator();
                    while (addresses.hasNext()) {
                        if (!locality.isLocal(addresses.next())) {
                            addresses.remove();
                        }
                    }

                    if (!leftMembers.isEmpty()) {
                        Cache<Address, Map.Entry<K, V>> cache = this.cache.getAdvancedCache().withFlags(Flag.FORCE_SYNCHRONOUS);
                        Map<K, V> removed = new HashMap<>();
                        try (Batch batch = this.batcher.createBatch()) {
                            for (Address leftMember: leftMembers) {
                                Map.Entry<K, V> old = cache.remove(leftMember);
                                if (old != null) {
                                    removed.put(old.getKey(), old.getValue());
                                }
                            }
                        } catch (CacheException e) {
                            ClusteringServerLogger.ROOT_LOGGER.registryPurgeFailed(e, this.cache.getCacheManager().toString(), this.cache.getName(), leftMembers);
                        }
                        // Invoke listeners outside above tx context
                        if (!removed.isEmpty()) {
                            this.notifyListeners(Event.Type.CACHE_ENTRY_REMOVED, removed);
                        }
                    }
                } else {
                    // This is a merge after cluster split: re-populate the cache registry with lost registry entries
                    if (!previousMembers.contains(localAddress)) {
                        // If this node is not a member at merge start, its mapping is lost and needs to be recreated and listeners notified
                        try {
                            this.populateRegistry();
                            // Local cache events do not trigger notifications
                            this.notifyListeners(Event.Type.CACHE_ENTRY_CREATED, this.entry);
                        } catch (CacheException e) {
                            ClusteringServerLogger.ROOT_LOGGER.failedToRestoreLocalRegistryEntry(e, this.cache.getCacheManager().toString(), this.cache.getName());
                        }
                    }
                }
            });
        } catch (RejectedExecutionException e) {
            // Executor was shutdown
        }
    }

    @CacheEntryCreated
    @CacheEntryModified
    public void event(CacheEntryEvent<Address, Map.Entry<K, V>> event) {
        if (event.isOriginLocal() || event.isPre()) return;
        if (!this.listeners.isEmpty()) {
            Map.Entry<K, V> entry = event.getValue();
            if (entry != null) {
                this.notifyListeners(event.getType(), entry);
            }
        }
    }

    @CacheEntryRemoved
    public void removed(CacheEntryRemovedEvent<Address, Map.Entry<K, V>> event) {
        if (event.isOriginLocal() || event.isPre()) return;
        if (!this.listeners.isEmpty()) {
            Map.Entry<K, V> entry = event.getOldValue();
            // WFLY-4938 For some reason, the old value can be null
            if (entry != null) {
                this.notifyListeners(event.getType(), entry);
            }
        }
    }

    private void notifyListeners(Event.Type type, Map.Entry<K, V> entry) {
        this.notifyListeners(type, Collections.singletonMap(entry.getKey(), entry.getValue()));
    }

    private void notifyListeners(Event.Type type, Map<K, V> entries) {
        for (Map.Entry<RegistryListener<K, V>, ExecutorService> entry: this.listeners.entrySet()) {
            RegistryListener<K, V> listener = entry.getKey();
            ExecutorService executor = entry.getValue();
            try {
                executor.submit(() -> {
                    try {
                        switch (type) {
                            case CACHE_ENTRY_CREATED: {
                                listener.addedEntries(entries);
                                break;
                            }
                            case CACHE_ENTRY_MODIFIED: {
                                listener.updatedEntries(entries);
                                break;
                            }
                            case CACHE_ENTRY_REMOVED: {
                                listener.removedEntries(entries);
                                break;
                            }
                            default: {
                                throw new IllegalStateException(type.name());
                            }
                        }
                    } catch (Throwable e) {
                        ClusteringServerLogger.ROOT_LOGGER.registryListenerFailed(e, this.cache.getCacheManager().getCacheManagerConfiguration().globalJmxStatistics().cacheManagerName(), this.cache.getName(), type, entries);
                    }
                });
            } catch (RejectedExecutionException e) {
                // Executor was shutdown
            }
        }
    }

    private void shutdown(ExecutorService executor) {
        PrivilegedAction<List<Runnable>> action = () -> executor.shutdownNow();
        WildFlySecurityManager.doUnchecked(action);
        try {
            executor.awaitTermination(this.cache.getCacheConfiguration().transaction().cacheStopTimeout(), TimeUnit.MILLISECONDS);
        } catch (InterruptedException e) {
            Thread.currentThread().interrupt();
        }
    }
}<|MERGE_RESOLUTION|>--- conflicted
+++ resolved
@@ -102,11 +102,7 @@
         this.group = config.getGroup();
         this.closeTask = closeTask;
         this.entry = new AbstractMap.SimpleImmutableEntry<>(entry);
-<<<<<<< HEAD
-        this.populateRegistry();
-=======
         INVOKER.invoke(this::populateRegistry);
->>>>>>> 385e172e
         this.cache.addListener(this, new CacheRegistryFilter(), null);
     }
 
