--- conflicted
+++ resolved
@@ -40,29 +40,6 @@
   
   <xs:element name="domain">
     <xs:complexType>
-<<<<<<< HEAD
-      <xs:choice minOccurs="0" maxOccurs="unbounded">
-        <!-- TODO the domain-configuration concept needs review -->
-        <xs:element name="domain-configuration" type="domain-configurationType"/>
-        <xs:element name="extension" minOccurs="0" maxOccurs="unbounded" type="domain-extensionType"/>
-        <xs:element name="profile" type="profileType" minOccurs="0" maxOccurs="unbounded"/>
-        <xs:element name="deployments" type="domainDeploymentsType" minOccurs="0"/>
-        <xs:element name="interfaces" type="named-interfacesType"/>
-        <xs:element name="socket-binding-groups" type="socket-binding-groupsType"/>
-        <xs:element name="server-groups" type="server-groupsType"/>
-        <xs:element name="security-policy" type="sec:PolicyConfig" />
-        <xs:element name="mod-cluster-config" type="mod-cluster-configType" />
-        <xs:element name="containers">
-          <xs:complexType>
-            <xs:all>
-              <xs:element name="web-containers" type="web-containersType" />
-            </xs:all>
-          </xs:complexType>
-                                                          
-        </xs:element>
-        <xs:element name="system-properties" type="propertiesWithOptionalValueType"/>
-      </xs:choice>
-=======
       <xs:sequence>
           <xs:element name="extension" minOccurs="0" maxOccurs="unbounded" type="domain-extensionType"/>
           <xs:choice minOccurs="0" maxOccurs="unbounded">
@@ -77,7 +54,6 @@
             <xs:element name="system-properties" type="propertiesWithOptionalValueType"/>
           </xs:choice>
       </xs:sequence>
->>>>>>> b49bcc5e
     </xs:complexType>
   </xs:element>
   
@@ -212,6 +188,8 @@
       <xs:choice minOccurs="1" maxOccurs="unbounded">
           <!-- FIXME move web-containers to another namespace and remove this -->
           <xs:element ref="web-containers"/>
+          <!-- FIXME move mod-cluster-config to another namespace and remove this -->
+          <xs:element ref="mod-cluster-config"/>
           <xs:any namespace="##other">
             <xs:annotation>
                 <xs:documentation>A profile declaration may include configuration
