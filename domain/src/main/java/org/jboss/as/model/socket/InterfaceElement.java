/**
 *
 */
package org.jboss.as.model.socket;

import java.net.InetAddress;
import java.net.NetworkInterface;
import java.net.SocketException;
import java.util.Collection;
import java.util.Collections;
import java.util.NavigableMap;
import java.util.TreeMap;

import javax.xml.stream.XMLStreamException;

import org.jboss.as.model.AbstractModelElement;
import org.jboss.as.model.AbstractModelUpdate;
import org.jboss.as.model.Attribute;
import org.jboss.as.model.Element;
import org.jboss.as.model.Namespace;
import org.jboss.as.services.net.NetworkInterfaceBinding;
import org.jboss.as.services.net.NetworkInterfaceService;
import org.jboss.logging.Logger;
import org.jboss.msc.service.BatchServiceBuilder;
import org.jboss.msc.service.ServiceActivator;
import org.jboss.msc.service.ServiceActivatorContext;
import org.jboss.msc.service.ServiceController.Mode;
import org.jboss.staxmapper.XMLExtendedStreamReader;
import org.jboss.staxmapper.XMLExtendedStreamWriter;

/**
 * A named interface definition, with an optional specification of what address
 * to use for the interface or an
 * optional set of {@link AbstractInterfaceCriteriaElement criteria} for
 * determining at runtime what address to use for the interface.
 *
 * @author Brian Stansberry
 */
public class InterfaceElement extends AbstractModelElement<InterfaceElement> implements ServiceActivator {

    private static final long serialVersionUID = -5256526713311518506L;
    private static final Logger log = Logger.getLogger("org.jboss.as.socket");

    private final String name;
    private String address;
    private final NavigableMap<Element, AbstractInterfaceCriteriaElement<?>> interfaceCriteria =
            new TreeMap<Element, AbstractInterfaceCriteriaElement<?>>();

    /**
     * Creates a new InterfaceElement by parsing an xml stream
     *
     * @param reader stream reader used to read the xml
     * @throws XMLStreamException if an error occurs
     */
    public InterfaceElement(XMLExtendedStreamReader reader) throws XMLStreamException {
        this(reader, false);
    }

    /**
     * Creates a new NonCriteriaElement by parsing an xml stream
     *
     * @param reader stream reader used to the xml
     * @param criteriaRequired <code>true</code> if the element content must
     *         include criteria to identify the IP address to use for the
     *         interface; <code>false</code> if that is not required
     *
     * @throws XMLStreamException if an error occurs
     */
    protected InterfaceElement(XMLExtendedStreamReader reader, boolean criteriaRequired) throws XMLStreamException {
        super(reader);
        // Handle attributes
        String name = null;
        final int count = reader.getAttributeCount();
        for (int i = 0; i < count; i ++) {
            final String value = reader.getAttributeValue(i);
            if (reader.getAttributeNamespace(i) != null) {
                throw unexpectedAttribute(reader, i);
            } else {
                final Attribute attribute = Attribute.forName(reader.getAttributeLocalName(i));
                switch (attribute) {
                    case NAME: {
                        name = value;
                        break;
                    }
                    default: throw unexpectedAttribute(reader, i);
                }
            }
        }
        if (name == null) {
            throw missingRequired(reader, Collections.singleton(Attribute.NAME));
        }
        this.name = name;
        // Handle elements
        while (reader.hasNext() && reader.nextTag() != END_ELEMENT) {
            switch (Namespace.forUri(reader.getNamespaceURI())) {
                case DOMAIN_1_0: {
                    final Element element = Element.forName(reader.getLocalName());
                    switch (element) {
                        case INET_ADDRESS: {
                            if (address != null) {
                                throw new XMLStreamException("inet-address already set", reader.getLocation());
                            }
                            else if (! interfaceCriteria.isEmpty()) {
                                throw new XMLStreamException("Cannot use element inet-address in combination with other interface criteria elements", reader.getLocation());
                            }
                            address = readStringAttributeElement(reader, Attribute.VALUE.getLocalName());
                            break;
                        }
                        case ANY:
                        case NOT:{
                            requireNoAddress(reader, element);
                            CompoundCriteriaElement criteria = new CompoundCriteriaElement(reader, element == Element.ANY);
                            interfaceCriteria.put(criteria.getElement(), criteria);
                            break;
                        }
                        default: {
                            requireNoAddress(reader, element);
                            AbstractInterfaceCriteriaElement<?> criteria = ParsingUtil.parseSimpleInterfaceCriteria(reader, element);
                            interfaceCriteria.put(criteria.getElement(), criteria);
                            break;
                        }
                    }
                    break;
                }
                default: throw unexpectedElement(reader);
            }
        }
        if (criteriaRequired && address == null && interfaceCriteria.isEmpty()) {
            throw new XMLStreamException("Either an inet-address element or some interface criteria element is required", reader.getLocation());
        }
    }

    private void requireNoAddress(XMLExtendedStreamReader reader, final Element element) throws XMLStreamException {
        if (address != null) {
            throw new XMLStreamException("Cannot use interface criteria element " + element.getLocalName() + " since inet-address is already set", reader.getLocation());
        }
    }

    /**
     * Gets the name of the interface
     *
     * @return the interface name. Will not be <code>null</code>
     */
    public String getName() {
        return name;
    }

    /**
     * Gets the IP address or host name to use for this interface.
     *
     * @return an InetAddress in string form, or a host name, or <code>null</code>
     */
    public String getAddress() {
        return address;
    }

    /**
     * Gets the IP address or host name to use for this interface.
     *
     * @param address an InetAddress in string form, or a host name, or <code>null</code>
     */
    void setAddress(String address) {
        this.address = address;
    }

    public InterfaceCriteria getInterfaceCriteria() {
        if (address != null) {
            throw new IllegalStateException(InterfaceCriteria.class.getSimpleName() +
                    " is not available when an IP address is configured; call " +
                    "getIpAddress() before asking for an " + InterfaceCriteria.class.getSimpleName());
        }
        return new OverallInterfaceCriteria();
    }

    /**
     * Gets whether this element is configured with necessary information needed
     * to determine an IP address for the interface; either via a directly
     * specified {@link #getAddress() address} or via at least one address
     * selection criteria.
     *
     * @return <code>true</code> if the necessary information is available, <code>false</code>
     *         otherwise
     */
    public boolean isFullySpecified() {
        return address != null || interfaceCriteria.size() > 0;
    }

    @Override
    protected void appendDifference(Collection<AbstractModelUpdate<InterfaceElement>> target, InterfaceElement other) {
        // FIXME implement appendDifference
        throw new UnsupportedOperationException("implement me");
    }

    @Override
    public long elementHash() {
        long hash = name.hashCode()  & 0xFFFFFFFF;
        if (address != null) hash = Long.rotateLeft(hash, 1) ^ address.hashCode() & 0xffffffffL;
        hash = calculateElementHashOf(interfaceCriteria.values(), hash);
        return hash;
    }

    @Override
    protected Class<InterfaceElement> getElementClass() {
        return InterfaceElement.class;
    }

    @Override
    public void writeContent(XMLExtendedStreamWriter streamWriter) throws XMLStreamException {
        streamWriter.writeAttribute(Attribute.NAME.getLocalName(), name);
        if (address != null) {
            streamWriter.writeStartElement(Element.INET_ADDRESS.getLocalName());
            streamWriter.writeAttribute(Attribute.VALUE.getLocalName(), address);
            streamWriter.writeEndElement();
        }
        else if (! interfaceCriteria.isEmpty()) {
            for (AbstractInterfaceCriteriaElement<?> criteria : interfaceCriteria.values()) {
                streamWriter.writeStartElement(criteria.getElement().getLocalName());
                criteria.writeContent(streamWriter);
            }
        }

        streamWriter.writeEndElement();
    }

    @Override
    public void activate(ServiceActivatorContext context) {
        log.info("Activating interface element:" + name);
<<<<<<< HEAD
        BatchServiceBuilder<NetworkInterfaceBinding> service = context.getBatchBuilder()
        	.addService(NetworkInterfaceService.JBOSS_NETWORK_INTERFACE.append(getName()), new NetworkInterfaceService(this));
        service.setLocation(getLocation());
        service.setInitialMode(Mode.ON_DEMAND);
        
=======
        context.getBatchBuilder().addService(NetworkInterfaceService.JBOSS_NETWORK_INTERFACE.append(getName()),
                new NetworkInterfaceService(this)).setInitialMode(Mode.ON_DEMAND);
>>>>>>> a4ea870d
    }

    private class OverallInterfaceCriteria implements InterfaceCriteria {

        private static final long serialVersionUID = 2784447904647077246L;

        @Override
        public boolean isAcceptable(NetworkInterface networkInterface, InetAddress address) throws SocketException {

            for (AbstractInterfaceCriteriaElement<?> criteria : interfaceCriteria.values()) {
                if (! criteria.getInterfaceCriteria().isAcceptable(networkInterface, address))
                    return false;
            }
            return true;
        }

    }

}<|MERGE_RESOLUTION|>--- conflicted
+++ resolved
@@ -225,16 +225,8 @@
     @Override
     public void activate(ServiceActivatorContext context) {
         log.info("Activating interface element:" + name);
-<<<<<<< HEAD
-        BatchServiceBuilder<NetworkInterfaceBinding> service = context.getBatchBuilder()
-        	.addService(NetworkInterfaceService.JBOSS_NETWORK_INTERFACE.append(getName()), new NetworkInterfaceService(this));
-        service.setLocation(getLocation());
-        service.setInitialMode(Mode.ON_DEMAND);
-        
-=======
         context.getBatchBuilder().addService(NetworkInterfaceService.JBOSS_NETWORK_INTERFACE.append(getName()),
                 new NetworkInterfaceService(this)).setInitialMode(Mode.ON_DEMAND);
->>>>>>> a4ea870d
     }
 
     private class OverallInterfaceCriteria implements InterfaceCriteria {
