--- conflicted
+++ resolved
@@ -354,12 +354,8 @@
         <version.io.agroal>2.0</version.io.agroal>
         <version.io.grpc>1.38.1</version.io.grpc>
         <version.io.jaegertracing>1.6.0</version.io.jaegertracing>
-<<<<<<< HEAD
+        <version.io.micrometer>1.9.3</version.io.micrometer>
         <version.io.netty>4.1.80.Final</version.io.netty>
-=======
-        <version.io.netty>4.1.79.Final</version.io.netty>
-        <version.io.micrometer>1.9.3</version.io.micrometer>
->>>>>>> 9a0d7150
         <version.io.opentelemetry.opentelemetry>1.12.0</version.io.opentelemetry.opentelemetry>
         <version.io.opentracing>0.33.0</version.io.opentracing>
         <version.io.opentracing.concurrent>0.4.0</version.io.opentracing.concurrent>
