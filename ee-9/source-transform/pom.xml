--- conflicted
+++ resolved
@@ -56,11 +56,8 @@
         <module>jaxrs</module>
         <module>iiop-openjdk</module>
         <module>transactions</module>
-<<<<<<< HEAD
         <module>xts</module>
-=======
         <module>rts</module>
->>>>>>> 64de3dd7
         <module>jpa/spi</module>
         <module>jpa/eclipselink</module>
         <module>jpa/subsystem</module>
