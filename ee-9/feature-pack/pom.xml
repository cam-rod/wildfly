<?xml version="1.0" encoding="UTF-8"?>
<!--
  ~ JBoss, Home of Professional Open Source.
  ~ Copyright 2021 Red Hat, Inc., and individual contributors
  ~ as indicated by the @author tags.
  ~
  ~ Licensed under the Apache License, Version 2.0 (the "License");
  ~ you may not use this file except in compliance with the License.
  ~ You may obtain a copy of the License at
  ~
  ~     http://www.apache.org/licenses/LICENSE-2.0
  ~
  ~ Unless required by applicable law or agreed to in writing, software
  ~ distributed under the License is distributed on an "AS IS" BASIS,
  ~ WITHOUT WARRANTIES OR CONDITIONS OF ANY KIND, either express or implied.
  ~ See the License for the specific language governing permissions and
  ~ limitations under the License.
  -->

<project xmlns="http://maven.apache.org/POM/4.0.0"
         xmlns:xsi="http://www.w3.org/2001/XMLSchema-instance"
         xsi:schemaLocation="http://maven.apache.org/POM/4.0.0 http://maven.apache.org/xsd/maven-4.0.0.xsd">
    <modelVersion>4.0.0</modelVersion>

    <parent>
        <groupId>org.wildfly</groupId>
        <artifactId>wildfly-ee-9-parent</artifactId>
        <!--
        Maintain separation between the artifact id and the version to help prevent
        merge conflicts between commits changing the GA and those changing the V.
        -->
        <version>26.0.0.Final-SNAPSHOT</version>
    </parent>
    
    <artifactId>wildfly-preview-feature-pack</artifactId>

    <name>WildFly: EE 9 Preview Galleon Feature Pack</name>
    <description>Tech Preview Galleon feature pack providing full platform Jakarta EE 9 functionality</description>
    <packaging>pom</packaging>

    <properties>
        <license.directory>${project.build.directory}/resources/content/docs/licenses</license.directory>
        <mp.galleon.common.resources.directory>${basedir}/../../microprofile/galleon-common/src/main/resources</mp.galleon.common.resources.directory>
        <oidc.galleon.common.resources.directory>${basedir}/../../elytron-oidc-client/galleon-common/src/main/resources</oidc.galleon.common.resources.directory>
        <full.common.resources.directory>${basedir}/../../ee-feature-pack/common/src/main/resources</full.common.resources.directory>
        <full.galleon-common.resources.directory>${basedir}/../../ee-feature-pack/galleon-common/src/main/resources</full.galleon-common.resources.directory>
        <servlet.common.resources.directory>${basedir}/../../servlet-feature-pack/common/src/main/resources</servlet.common.resources.directory>
        <servlet.galleon-common.resources.directory>${basedir}/../../servlet-feature-pack/galleon-common/src/main/resources</servlet.galleon-common.resources.directory>
        <full.ee-9-api.license.directory>${basedir}/src/license</full.ee-9-api.license.directory>

        <!-- WildFly Preview vs standard WildFly GAV expression properties. -->
        <module.jakarta.classifier>::jakarta</module.jakarta.classifier>
        <module.jakarta.suffix>-jakarta</module.jakarta.suffix>
        <version.io.undertow>2.2.14.Final</version.io.undertow> <!-- TODO: eliminate this line when proper Undertow version will be available via WildFly Core upgrade -->
    </properties>

    <build>
        <finalName>${server.output.dir.prefix}-galleon-pack-${server.output.dir.version}</finalName>
        <plugins>
            <plugin>
                <!-- Feature pack generation is vulnerable to leftover files in the target
                     folder from previous builds, so always clean even if the clean lifecycle is not invoked -->
                <artifactId>maven-clean-plugin</artifactId>
                <executions>
                    <execution>
                        <id>auto-clean</id>
                        <phase>initialize</phase>
                        <goals>
                            <goal>clean</goal>
                        </goals>
                    </execution>
                </executions>
            </plugin>
            <plugin>
                <groupId>org.apache.maven.plugins</groupId>
                <artifactId>maven-dependency-plugin</artifactId>
                <executions>
                    <execution>
                        <id>unpack-core-common-feature-pack-resources</id>
                        <phase>process-resources</phase>
                        <goals>
                            <goal>unpack</goal>
                        </goals>
                        <configuration>
                            <artifactItems>
                                <artifactItem>
                                    <groupId>org.wildfly.core</groupId>
                                    <artifactId>wildfly-core-feature-pack-common</artifactId>
                                    <type>zip</type>
                                </artifactItem>
                                <artifactItem>
                                    <groupId>org.wildfly.core</groupId>
                                    <artifactId>wildfly-core-feature-pack-galleon-common</artifactId>
                                    <type>zip</type>
                                </artifactItem>
                            </artifactItems>
                            <outputDirectory>${basedir}/target/unpacked-wildfly-core-galleon-resources</outputDirectory>
                        </configuration>
                    </execution>
                </executions>
            </plugin>
            <plugin>
                <groupId>org.apache.maven.plugins</groupId>
                <artifactId>maven-resources-plugin</artifactId>
                <executions>
                    <execution>
                        <id>copy-unpacked-wildfly-core-galleon-resources</id>
                        <phase>process-resources</phase>
                        <goals>
                            <goal>copy-resources</goal>
                        </goals>
                        <configuration>
                            <outputDirectory>${basedir}/target/resources</outputDirectory>
                            <escapeString>\</escapeString>
                            <resources>
                                <resource>
                                    <directory>${basedir}/target/unpacked-wildfly-core-galleon-resources</directory>
                                    <excludes>
                                        <exclude>modules/**/module.xml</exclude>
                                    </excludes>
                                </resource>
                                <resource>
                                    <directory>${basedir}/target/unpacked-wildfly-core-galleon-resources</directory>
                                    <includes>
                                        <include>modules/**/module.xml</include>
                                    </includes>
                                    <filtering>true</filtering>
                                </resource>
                            </resources>
                            <overwrite>true</overwrite>
                        </configuration>
                    </execution>
                    <execution>
                        <id>copy-servlet-common-feature-pack-resources</id>
                        <phase>process-resources</phase>
                        <goals>
                            <goal>copy-resources</goal>
                        </goals>
                        <configuration>
                            <outputDirectory>${basedir}/target/resources</outputDirectory>
                            <escapeString>\</escapeString>
                            <resources>
                                <resource>
                                    <directory>${servlet.common.resources.directory}</directory>
                                    <excludes>
                                        <exclude>modules/**/module.xml</exclude>
                                        <exclude>license/*.xml</exclude>
                                    </excludes>
                                </resource>
                                <resource>
                                    <directory>${servlet.common.resources.directory}</directory>
                                    <includes>
                                        <include>modules/**/module.xml</include>
                                        <include>license/*.xml</include>
                                    </includes>
                                    <excludes>
                                        <exclude>**/org/jboss/as/security/main/module.xml</exclude>
                                    </excludes>
                                    <filtering>true</filtering>
                                </resource>
                            </resources>
                            <overwrite>true</overwrite>
                        </configuration>
                    </execution>
                    <execution>
                        <id>copy-servlet-galleon-common-feature-pack-resources</id>
                        <phase>process-resources</phase>
                        <goals>
                            <goal>copy-resources</goal>
                        </goals>
                        <configuration>
                            <outputDirectory>${basedir}/target/resources</outputDirectory>
                            <resources>
                                <resource>
                                    <directory>${servlet.galleon-common.resources.directory}</directory>
                                </resource>
                            </resources>
                            <overwrite>true</overwrite>
                        </configuration>
                    </execution>
                    <execution>
                        <id>copy-full-common-feature-pack-resources</id>
                        <phase>process-resources</phase>
                        <goals>
                            <goal>copy-resources</goal>
                        </goals>
                        <configuration>
                            <outputDirectory>${basedir}/target/resources</outputDirectory>
                            <escapeString>\</escapeString>
                            <resources>
                                <resource>
                                    <directory>${full.common.resources.directory}</directory>
                                    <excludes>
                                        <exclude>modules/**/module.xml</exclude>
                                        <exclude>license/*.xml</exclude>
                                    </excludes>
                                </resource>
                                <resource>
                                    <directory>${full.common.resources.directory}</directory>
                                    <includes>
                                        <include>modules/**/module.xml</include>
                                        <include>license/*.xml</include>
                                    </includes>
                                    <filtering>true</filtering>
                                </resource>
                            </resources>
                            <overwrite>true</overwrite>
                        </configuration>
                    </execution>
                    <execution>
                        <id>copy-full-galleon-common-feature-pack-resources</id>
                        <phase>process-resources</phase>
                        <goals>
                            <goal>copy-resources</goal>
                        </goals>
                        <configuration>
                            <outputDirectory>${basedir}/target/resources</outputDirectory>
                            <resources>
                                <resource>
                                    <directory>${full.galleon-common.resources.directory}</directory>
                                </resource>
                            </resources>
                            <overwrite>true</overwrite>
                        </configuration>
                    </execution>
                    <execution>
                        <id>copy-mp-galleon-feature-pack-resources</id>
                        <phase>process-resources</phase>
                        <goals>
                            <goal>copy-resources</goal>
                        </goals>
                        <configuration>
                            <outputDirectory>${basedir}/target/resources</outputDirectory>
                            <escapeString>\</escapeString>
                            <resources>
                                <resource>
                                    <directory>${mp.galleon.common.resources.directory}</directory>
                                    <excludes>
                                        <exclude>modules/**/module.xml</exclude>
                                        <exclude>license/*.xml</exclude>
                                        <exclude>layers/standalone/jaxrs</exclude>
                                    </excludes>
                                </resource>
                                <resource>
                                    <directory>${mp.galleon.common.resources.directory}</directory>
                                    <includes>
                                        <include>modules/**/module.xml</include>
                                        <include>license/*.xml</include>
                                    </includes>
                                    <filtering>true</filtering>
                                </resource>
                            </resources>
                            <overwrite>true</overwrite>
                        </configuration>
                    </execution>
                    <execution>
                        <id>copy-oidc-galleon-feature-pack-resources</id>
                        <phase>process-resources</phase>
                        <goals>
                            <goal>copy-resources</goal>
                        </goals>
                        <configuration>
                            <outputDirectory>${basedir}/target/resources</outputDirectory>
                            <resources>
                                <resource>
                                    <directory>${oidc.galleon.common.resources.directory}</directory>
                                    <excludes>
                                        <exclude>modules/**/module.xml</exclude>
                                        <exclude>license/*.xml</exclude>
                                    </excludes>
                                </resource>
                                <resource>
                                    <directory>${oidc.galleon.common.resources.directory}</directory>
                                    <includes>
                                        <include>modules/**/module.xml</include>
                                        <include>license/*.xml</include>
                                    </includes>
                                    <filtering>true</filtering>
                                </resource>
                            </resources>
                            <overwrite>true</overwrite>
                        </configuration>
                    </execution>
                    <execution>
                        <id>copy-resources</id>
                        <phase>process-resources</phase>
                        <goals>
                            <goal>copy-resources</goal>
                        </goals>
                        <configuration>
                            <outputDirectory>${basedir}/target/resources</outputDirectory>
                            <resources>
                                <resource>
                                    <directory>${basedir}/src/main/resources</directory>
                                    <excludes>
                                        <exclude>modules/**/module.xml</exclude>
                                        <exclude>license/*.xml</exclude>
                                    </excludes>
                                </resource>
                                <resource>
                                    <directory>${basedir}/src/main/resources</directory>
                                    <includes>
                                        <include>modules/**/module.xml</include>
                                        <include>license/*.xml</include>
                                    </includes>
                                    <filtering>true</filtering>
                                </resource>
                            </resources>
                            <overwrite>true</overwrite>
                        </configuration>
                    </execution>
                </executions>
            </plugin>
            <plugin>
                <groupId>org.wildfly.maven.plugins</groupId>
                <artifactId>licenses-plugin</artifactId>
                <inherited>false</inherited>
                <configuration>
                    <sortByGroupIdAndArtifactId>true</sortByGroupIdAndArtifactId>
                    <excludedGroups>org.wildfly.galleon-plugins</excludedGroups>
                    <excludedArtifacts>wildfly-ee-galleon-pack|wildfly-jar-boot|infinispan-hibernate-cache-v51|jboss-ejb-client-legacy|wildfly-core-feature-pack-common|wildfly-core-feature-pack-galleon-common|wildfly-servlet-galleon-pack|wildfly-ee-feature-pack-common|wildfly-ee-feature-pack-galleon-common|wildfly-ee-feature-pack-pruned|wildfly-elytron\z</excludedArtifacts>
                </configuration>
                <executions>
                    <execution>
                        <id>update-licenses-xml</id>
                        <goals>
                            <goal>insert-versions</goal>
                        </goals>
                        <phase>process-resources</phase>
                        <configuration>
                            <licensesConfigFiles>
                                <licensesConfigFile>${basedir}/target/resources/license/core-feature-pack-common-licenses.xml</licensesConfigFile>
                                <licensesConfigFile>${basedir}/target/resources/license/servlet-feature-pack-common-licenses.xml</licensesConfigFile>
                                <licensesConfigFile>${basedir}/target/resources/license/ee-feature-pack-common-licenses.xml</licensesConfigFile>
                                <licensesConfigFile>${basedir}/target/resources/license/preview-feature-pack-licenses.xml</licensesConfigFile>
                            </licensesConfigFiles>
                            <licensesOutputFile>${license.directory}/full-feature-pack-licenses.xml</licensesOutputFile>
                        </configuration>
                    </execution>
                    <execution>
                        <id>update-licenses-xml-mp</id>
                        <goals>
                            <goal>insert-versions</goal>
                        </goals>
                        <phase>process-resources</phase>
                        <configuration>
                            <sortByGroupIdAndArtifactId>true</sortByGroupIdAndArtifactId>
                            <licensesConfigFile>${basedir}/target/resources/license/microprofile-feature-pack-licenses.xml</licensesConfigFile>
                            <licensesOutputFile>${license.directory}/microprofile-feature-pack-licenses.xml</licensesOutputFile>
                        </configuration>
                    </execution>
                    <execution>
                        <id>update-licenses-xml-oidc</id>
                        <goals>
                            <goal>insert-versions</goal>
                        </goals>
                        <phase>process-resources</phase>
                        <configuration>
                            <sortByGroupIdAndArtifactId>true</sortByGroupIdAndArtifactId>
                            <licensesConfigFile>${basedir}/target/resources/license/elytron-oidc-client-feature-pack-licenses.xml</licensesConfigFile>
                            <licensesOutputFile>${license.directory}/elytron-oidc-client-feature-pack-licenses.xml</licensesOutputFile>
                        </configuration>
                    </execution>
                </executions>
            </plugin>
            <plugin>
                <groupId>org.wildfly.galleon-plugins</groupId>
                <artifactId>wildfly-galleon-maven-plugin</artifactId>
                <executions>
                    <execution>
                        <id>feature-pack-build</id>
                        <goals>
                            <goal>build-feature-pack</goal>
                        </goals>
                        <phase>prepare-package</phase>
                        <configuration>
                            <release-name>${preview.dist.product.release.name}</release-name>
                            <fork-embedded>${galleon.fork.embedded}</fork-embedded>
                            <task-properties>
                                <jakarta.transform.artifacts>true</jakarta.transform.artifacts>
                                <jakarta.transform.modules>false</jakarta.transform.modules>
                                <jakarta.transform.artifacts.suffix>-ee9</jakarta.transform.artifacts.suffix>
                                <product.release.version>${preview.dist.product.release.version}</product.release.version>
                            </task-properties>
                            <jakarta-transform>true</jakarta-transform>
                            <!--<jakarta-transform-configs-dir>EXTERNAL_FOLDER</jakarta-transform-configs-dir>-->
                            <!--<jakarta-transform-verbose>true</jakarta-transform-verbose>-->
                            <jakarta-transform-excluded-artifacts>
                                <!-- Don't transform libs that use javax.servlet to provide side
                                     functionality (e.g. consoles or similar) that we do not support. -->
                                <exclude>com.h2database:h2\z</exclude>
                                <exclude>org.apache.thrift:libthrift\z</exclude>
                                <exclude>org.jasypt:jasypt\z</exclude>
                                <!-- Don't transform libraries that use the javax.annotation package but
                                     not the Jakarta Annotations APIs that share it with other APIs.
                                     Generally (perhaps always), this is from use of JSR 305 annotations -->
                                <exclude>com.github.fge:jackson-coreutils\z</exclude>
                                <exclude>com.github.fge:msg-simple\z</exclude>
                                <exclude>com.google.guava:guava\z</exclude>
                                <exclude>com.squareup.okhttp3:okhttp\z</exclude>
                                <exclude>com.squareup.okio:okio\z</exclude>
                                <exclude>io.grpc:grpc-api\z</exclude>
                                <exclude>io.grpc:grpc-context\z</exclude>
                                <exclude>io.grpc:grpc-protobuf\z</exclude>
                                <exclude>io.grpc:grpc-okhttp\z</exclude>
                                <exclude>io.grpc:grpc-core\z</exclude>
                                <exclude>io.grpc:grpc-protobuf-lite\z</exclude>
                                <exclude>io.grpc:grpc-stub\z</exclude>
                                <exclude>io.opentelemetry:opentelemetry-api\z</exclude>
                                <exclude>io.opentelemetry:opentelemetry-api-metrics\z</exclude>
                                <exclude>io.opentelemetry:opentelemetry-context\z</exclude>
                                <exclude>io.opentelemetry:opentelemetry-exporter-jaeger\z</exclude>
                                <exclude>io.opentelemetry:opentelemetry-exporter-otlp-common\z</exclude>
                                <exclude>io.opentelemetry:opentelemetry-exporter-otlp-trace\z</exclude>
                                <exclude>io.opentelemetry:opentelemetry-sdk\z</exclude>
                                <exclude>io.opentelemetry:opentelemetry-sdk-common\z</exclude>
                                <exclude>io.opentelemetry:opentelemetry-sdk-trace\z</exclude>
                                <exclude>io.opentelemetry:opentelemetry-semconv\z</exclude>
                                <exclude>io.perfmark:perfmark-api\z</exclude>
                                <!-- end javax.annotations excludes -->
                                <!-- Don't transform org.dom4j:dom4j as we don't use its package
                                     that uses jaxp -->
                                <exclude>org.dom4j:dom4j\z</exclude>
                                <!-- Don't transform artifacts only transformed due to data in a
                                     module-info.class or OSGi attributes in a MANIFEST.MF.
                                     These things are irrelevant to WildFly's use of artifacts.-->
                                <exclude>com.fasterxml.jackson.jaxrs:jackson-jaxrs-base\z</exclude>
                                <exclude>com.fasterxml.jackson.jaxrs:jackson-jaxrs-json-provider\z</exclude>
                                <exclude>com.fasterxml.jackson.module:jackson-module-jaxb-annotations\z</exclude>
                                <!-- end JPMS or OSGi metadata excludes -->
                            </jakarta-transform-excluded-artifacts>
                        </configuration>
                    </execution>
                </executions>
            </plugin>
        </plugins>
    </build>

    <dependencies>

        <!-- feature pack dependencies -->

        <dependency>
            <groupId>org.wildfly.galleon-plugins</groupId>
            <artifactId>wildfly-galleon-plugins</artifactId>
            <scope>provided</scope>
        </dependency>

        <dependency>
            <groupId>org.wildfly.galleon-plugins</groupId>
            <artifactId>wildfly-config-gen</artifactId>
            <scope>provided</scope>
        </dependency>

        <!-- module and copy artifact dependencies -->

        <!-- Deps from the source modules we copy in -->

        <dependency>
            <groupId>org.wildfly.core</groupId>
            <artifactId>wildfly-core-feature-pack-common</artifactId>
            <type>pom</type>
            <scope>provided</scope>
            <exclusions>
                <!-- Exclude deps that have been replaced with different artifacts in this FP.
                     TODO perhaps put these in a different maven module that we don't pull in -->
                <exclusion>
                    <groupId>org.glassfish</groupId>
                    <artifactId>jakarta.json</artifactId>
                </exclusion>
                <exclusion>
                    <groupId>org.jboss.invocation</groupId>
                    <artifactId>jboss-invocation</artifactId>
                </exclusion>
                <exclusion>
                    <groupId>org.wildfly.security</groupId>
                    <artifactId>wildfly-elytron-jacc</artifactId>
                </exclusion>
                <exclusion>
                    <groupId>org.wildfly.security</groupId>
                    <artifactId>wildfly-elytron-jaspi</artifactId>
                </exclusion>
            </exclusions>
        </dependency>

        <dependency>
            <groupId>org.wildfly.core</groupId>
            <artifactId>wildfly-core-feature-pack-galleon-common</artifactId>
            <type>pom</type>
            <scope>provided</scope>
        </dependency>

        <dependency>
            <groupId>${full.maven.groupId}</groupId>
            <artifactId>wildfly-mp-feature-pack-galleon-common</artifactId>
            <version>${full.maven.version}</version>
            <type>pom</type>
            <scope>provided</scope>
            <exclusions>
                <exclusion>
                    <groupId>${full.maven.groupId}</groupId>
                    <artifactId>wildfly-microprofile-reactive-streams-operators-cdi-provider</artifactId>
                </exclusion>
            </exclusions>
        </dependency>

        <dependency>
            <groupId>${full.maven.groupId}</groupId>
            <artifactId>wildfly-oidc-feature-pack-galleon-common</artifactId>
            <version>${full.maven.version}</version>
            <type>pom</type>
            <scope>provided</scope>
        </dependency>

        <dependency>
            <groupId>${ee.maven.groupId}</groupId>
            <artifactId>wildfly-ee-feature-pack-common</artifactId>
            <version>${ee.maven.version}</version>
            <type>pom</type>
            <scope>provided</scope>
            <exclusions>
                <!-- Exclude non-EE9+ wildfly module deps that have been replaced with -jakarta variant in this FP
                     We could put these in pruned so they don't get pulled in but then when we change
                     the standard module source to use jakarta.* and drop the -jakarta artifacts we'll just
                     have to move back. -->
                <exclusion>
                    <groupId>${project.groupId}</groupId>
                    <artifactId>jipijapa-spi</artifactId>
                </exclusion>
                
                <exclusion>
                    <groupId>${ee.maven.groupId}</groupId>
                    <artifactId>wildfly-opentelemetry-api</artifactId>
                </exclusion>

                <exclusion>
                    <groupId>${ee.maven.groupId}</groupId>
                    <artifactId>wildfly-opentelemetry</artifactId>
                </exclusion>

                <exclusion>
                    <groupId>${project.groupId}</groupId>
                    <artifactId>wildfly-batch-jberet</artifactId>
                </exclusion>
            		<exclusion>
                    <groupId>${project.groupId}</groupId>
                    <artifactId>wildfly-bean-validation</artifactId>
                </exclusion>
                <exclusion>
                    <groupId>${project.groupId}</groupId>
                    <artifactId>wildfly-ee-security</artifactId>
                </exclusion>
                <exclusion>
                    <groupId>${project.groupId}</groupId>
                    <artifactId>wildfly-jpa</artifactId>
                </exclusion>
                <exclusion>
                    <groupId>${project.groupId}</groupId>
                    <artifactId>wildfly-jsf</artifactId>
                </exclusion>
                <exclusion>
                    <groupId>${project.groupId}</groupId>
                    <artifactId>wildfly-jsf-injection</artifactId>
                </exclusion>
                <exclusion>
                    <groupId>${project.groupId}</groupId>
                    <artifactId>wildfly-mail</artifactId>
                </exclusion>
                <exclusion>
                    <groupId>${project.groupId}</groupId>
                    <artifactId>wildfly-weld-bean-validation</artifactId>
                </exclusion>
                <exclusion>
                    <groupId>${project.groupId}</groupId>
                    <artifactId>wildfly-weld</artifactId>
                </exclusion>
                <exclusion>
                    <groupId>${project.groupId}</groupId>
                    <artifactId>wildfly-weld-common</artifactId>
                </exclusion>
                <exclusion>
                    <groupId>${project.groupId}</groupId>
                    <artifactId>wildfly-weld-jpa</artifactId>
                </exclusion>
                <exclusion>
                    <groupId>${project.groupId}</groupId>
                    <artifactId>wildfly-weld-spi</artifactId>
                </exclusion>
                <exclusion>
                    <groupId>${project.groupId}</groupId>
                    <artifactId>wildfly-weld-transactions</artifactId>
                </exclusion>
                <exclusion>
                    <groupId>com.sun.istack</groupId>
                    <artifactId>istack-commons-runtime</artifactId>
                </exclusion>
                <exclusion>
                    <groupId>com.sun.istack</groupId>
                    <artifactId>istack-commons-tools</artifactId>
                </exclusion>
                <exclusion>
                    <groupId>org.jboss</groupId>
                    <artifactId>jboss-ejb-client</artifactId>
                </exclusion>
                <exclusion>
                    <groupId>org.jvnet.staxex</groupId>
                    <artifactId>stax-ex</artifactId>
                </exclusion>
                <exclusion>
                    <groupId>org.wildfly.wildfly-http-client</groupId>
                    <artifactId>wildfly-http-ejb-client</artifactId>
                </exclusion>
                <exclusion>
                    <groupId>org.wildfly.wildfly-http-client</groupId>
                    <artifactId>wildfly-http-transaction-client</artifactId>
                </exclusion>
            </exclusions>
        </dependency>

        <dependency>
            <groupId>${ee.maven.groupId}</groupId>
            <artifactId>wildfly-ee-feature-pack-galleon-common</artifactId>
            <version>${ee.maven.version}</version>
            <type>pom</type>
            <scope>provided</scope>
        </dependency>

        <dependency>
            <groupId>${ee.maven.groupId}</groupId>
            <artifactId>wildfly-servlet-feature-pack-common</artifactId>
            <version>${ee.maven.version}</version>
            <type>pom</type>
            <scope>provided</scope>
            <exclusions>
                <!-- Exclude deps that have been replaced with different artifacts in this FP
                     TODO perhaps put these in a different maven module that we don't pull in -->
                <exclusion>
                    <groupId>io.undertow</groupId>
                    <artifactId>undertow-servlet</artifactId>
                </exclusion>
                <exclusion>
                    <groupId>io.undertow</groupId>
                    <artifactId>undertow-websockets-jsr</artifactId>
                </exclusion>
                <exclusion>
                    <groupId>io.undertow.jastow</groupId>
                    <artifactId>jastow</artifactId>
                </exclusion>
                <exclusion>
                    <groupId>org.jboss.metadata</groupId>
                    <artifactId>jboss-metadata-common</artifactId>
                </exclusion>
                <exclusion>
                    <groupId>${project.groupId}</groupId>
                    <artifactId>wildfly-ee</artifactId>
                </exclusion>
                <exclusion>
                    <groupId>${project.groupId}</groupId>
                    <artifactId>wildfly-web-common</artifactId>
                </exclusion>
                <exclusion>
                    <groupId>org.wildfly.security.elytron-web</groupId>
                    <artifactId>undertow-server-servlet</artifactId>
                </exclusion>
            </exclusions>
        </dependency>

        <dependency>
            <groupId>${ee.maven.groupId}</groupId>
            <artifactId>wildfly-servlet-feature-pack-galleon-common</artifactId>
            <version>${ee.maven.version}</version>
            <type>pom</type>
            <scope>provided</scope>
        </dependency>

        <dependency>
            <groupId>${ee.maven.groupId}</groupId>
            <artifactId>wildfly-ee-9-deployment-transformer</artifactId>
            <scope>provided</scope>
        </dependency>

        <dependency>
            <groupId>org.wildfly.galleon-plugins</groupId>
            <artifactId>transformer</artifactId>
            <scope>provided</scope>
        </dependency>


        <!-- EE 9 API - Core -->

        <dependency>
            <groupId>jakarta.json</groupId>
            <artifactId>jakarta.json-api</artifactId>
            <scope>provided</scope>
        </dependency>

        <dependency>
            <groupId>jakarta.interceptor</groupId>
            <artifactId>jakarta.interceptor-api</artifactId>
            <scope>provided</scope>
        </dependency>

        <dependency>
            <groupId>jakarta.authentication</groupId>
            <artifactId>jakarta.authentication-api</artifactId>
            <scope>provided</scope>
        </dependency>

        <dependency>
            <groupId>jakarta.authorization</groupId>
            <artifactId>jakarta.authorization-api</artifactId>
            <scope>provided</scope>
        </dependency>

        <!-- EE 9 API - Servlet -->

        <dependency>
            <groupId>com.sun.activation</groupId>
            <artifactId>jakarta.activation</artifactId>
            <scope>provided</scope>
        </dependency>

        <dependency>
            <groupId>jakarta.validation</groupId>
            <artifactId>jakarta.validation-api</artifactId>
            <scope>provided</scope>
        </dependency>

        <dependency>
            <groupId>jakarta.enterprise</groupId>
            <artifactId>jakarta.enterprise.cdi-api</artifactId>
            <scope>provided</scope>
        </dependency>

        <dependency>
            <groupId>jakarta.inject</groupId>
            <artifactId>jakarta.inject-api</artifactId>
            <scope>provided</scope>
        </dependency>

        <dependency>
            <groupId>jakarta.json.bind</groupId>
            <artifactId>jakarta.json.bind-api</artifactId>
            <scope>provided</scope>
        </dependency>

        <dependency>
            <groupId>jakarta.annotation</groupId>
            <artifactId>jakarta.annotation-api</artifactId>
            <scope>provided</scope>
        </dependency>

        <dependency>
            <groupId>jakarta.enterprise.concurrent</groupId>
            <artifactId>jakarta.enterprise.concurrent-api</artifactId>
            <scope>provided</scope>
        </dependency>

        <dependency>
            <groupId>org.jboss.spec.jakarta.el</groupId>
            <artifactId>jboss-el-api_4.0_spec</artifactId>
            <scope>provided</scope>
        </dependency>

        <dependency>
            <groupId>jakarta.servlet</groupId>
            <artifactId>jakarta.servlet-api</artifactId>
            <scope>provided</scope>
        </dependency>

        <dependency>
            <groupId>jakarta.servlet.jsp.jstl</groupId>
            <artifactId>jakarta.servlet.jsp.jstl-api</artifactId>
            <scope>provided</scope>
        </dependency>

        <dependency>
            <groupId>jakarta.servlet.jsp</groupId>
            <artifactId>jakarta.servlet.jsp-api</artifactId>
            <scope>provided</scope>
        </dependency>

        <dependency>
            <groupId>jakarta.transaction</groupId>
            <artifactId>jakarta.transaction-api</artifactId>
            <scope>provided</scope>
        </dependency>

        <dependency>
            <groupId>jakarta.websocket</groupId>
            <artifactId>jakarta.websocket-api</artifactId>
            <scope>provided</scope>
        </dependency>

        <!-- EE 9 API - Full -->

        <dependency>
            <groupId>com.sun.mail</groupId>
            <artifactId>jakarta.mail</artifactId>
            <scope>provided</scope>
        </dependency>

        <dependency>
            <groupId>jakarta.jws</groupId>
            <artifactId>jakarta.jws-api</artifactId>
            <scope>provided</scope>
        </dependency>

        <dependency>
            <groupId>jakarta.persistence</groupId>
            <artifactId>jakarta.persistence-api</artifactId>
            <scope>provided</scope>
        </dependency>

        <dependency>
            <groupId>jakarta.security.enterprise</groupId>
            <artifactId>jakarta.security.enterprise-api</artifactId>
            <scope>provided</scope>
        </dependency>

        <dependency>
            <groupId>jakarta.batch</groupId>
            <artifactId>jakarta.batch-api</artifactId>
            <scope>provided</scope>
        </dependency>

        <dependency>
            <groupId>jakarta.ejb</groupId>
            <artifactId>jakarta.ejb-api</artifactId>
            <scope>provided</scope>
        </dependency>

        <dependency>
            <groupId>jakarta.faces</groupId>
            <artifactId>jakarta.faces-api</artifactId>
            <scope>provided</scope>
        </dependency>

        <dependency>
            <groupId>jakarta.jms</groupId>
            <artifactId>jakarta.jms-api</artifactId>
            <scope>provided</scope>
        </dependency>

        <dependency>
            <groupId>jakarta.resource</groupId>
            <artifactId>jakarta.resource-api</artifactId>
            <scope>provided</scope>
        </dependency>

        <dependency>
            <groupId>org.jboss.spec.javax.ws.rs</groupId>
            <artifactId>jboss-jaxrs-api_3.0_spec</artifactId>
            <scope>provided</scope>
        </dependency>

        <dependency>
            <groupId>org.jboss.spec.jakarta.xml.soap</groupId>
            <artifactId>jboss-saaj-api_2.0_spec</artifactId>
            <scope>provided</scope>
        </dependency>

        <dependency>
            <groupId>org.jboss.spec.javax.xml.bind</groupId>
            <artifactId>jboss-jaxb-api_2.3_spec</artifactId>
            <scope>provided</scope>
        </dependency>
<<<<<<< HEAD
=======
        
>>>>>>> ba70ce69
        <dependency>
            <groupId>org.jboss.spec.jakarta.xml.ws</groupId>
            <artifactId>jboss-jakarta-xml-ws-api_3.0_spec</artifactId>
            <scope>provided</scope>
        </dependency>

        <!-- EE 9 Impls -->

        <dependency>
            <groupId>com.fasterxml.jackson.jaxrs</groupId>
            <artifactId>jackson-jaxrs-base</artifactId>
            <classifier>jakarta</classifier>
            <scope>provided</scope>
        </dependency>

        <dependency>
            <groupId>com.fasterxml.jackson.jaxrs</groupId>
            <artifactId>jackson-jaxrs-json-provider</artifactId>
            <classifier>jakarta</classifier>
            <scope>provided</scope>
        </dependency>

        <dependency>
            <groupId>com.fasterxml.jackson.module</groupId>
            <artifactId>jackson-module-jaxb-annotations</artifactId>
            <classifier>jakarta</classifier>
            <scope>provided</scope>
        </dependency>

        <dependency>
            <groupId>com.sun.faces</groupId>
            <artifactId>jsf-impl</artifactId>
            <scope>provided</scope>
        </dependency>

        <dependency>
            <groupId>com.sun.istack</groupId>
            <artifactId>istack-commons-runtime</artifactId>
            <scope>provided</scope>
        </dependency>

        <dependency>
            <groupId>com.sun.istack</groupId>
            <artifactId>istack-commons-tools</artifactId>
            <scope>provided</scope>
        </dependency>

        <dependency>
            <groupId>io.undertow</groupId>
            <artifactId>undertow-servlet-jakarta</artifactId>
            <version>${version.io.undertow}</version> <!-- TODO: eliminate this line when proper Undertow version will be available via WildFly Core upgrade -->
            <scope>provided</scope>
        </dependency>

        <dependency>
            <groupId>io.undertow</groupId>
            <artifactId>undertow-websockets-jsr-jakarta</artifactId>
            <version>${version.io.undertow}</version> <!-- TODO: eliminate this line when proper Undertow version will be available via WildFly Core upgrade -->
            <scope>provided</scope>
        </dependency>

        <dependency>
            <groupId>io.undertow.jastow</groupId>
            <artifactId>jastow-jakarta</artifactId>
            <scope>provided</scope>
        </dependency>

        <dependency>
            <groupId>org.apache.activemq</groupId>
            <artifactId>artemis-jakarta-client</artifactId>
            <scope>provided</scope>
        </dependency>

        <dependency>
            <groupId>org.apache.activemq</groupId>
            <artifactId>artemis-jakarta-server</artifactId>
            <scope>provided</scope>
        </dependency>

        <dependency>
            <groupId>org.apache.activemq</groupId>
            <artifactId>artemis-jakarta-ra</artifactId>
            <scope>provided</scope>
        </dependency>

        <dependency>
            <groupId>org.apache.activemq</groupId>
            <artifactId>artemis-jakarta-service-extensions</artifactId>
            <scope>provided</scope>
        </dependency>

        <dependency>
            <groupId>org.bouncycastle</groupId>
            <artifactId>bcjmail-jdk15on</artifactId>
            <scope>provided</scope>
            <exclusions>
                <exclusion>
                    <groupId>*</groupId>
                    <artifactId>*</artifactId>
                </exclusion>
            </exclusions>
        </dependency>

        <dependency>
            <groupId>org.eclipse</groupId>
            <artifactId>yasson</artifactId>
            <scope>provided</scope>
        </dependency>

        <dependency>
            <groupId>org.glassfish</groupId>
            <artifactId>jakarta.el</artifactId>
            <scope>provided</scope>
        </dependency>

        <dependency>
            <groupId>org.glassfish</groupId>
            <artifactId>jakarta.enterprise.concurrent</artifactId>
            <scope>provided</scope>
        </dependency>

        <dependency>
            <groupId>org.glassfish</groupId>
            <artifactId>jakarta.json</artifactId>
            <scope>provided</scope>
        </dependency>

        <dependency>
            <groupId>org.glassfish.jaxb</groupId>
            <artifactId>jaxb-xjc</artifactId>
            <scope>provided</scope>
        </dependency>

        <dependency>
            <groupId>org.glassfish.web</groupId>
            <artifactId>jakarta.servlet.jsp.jstl</artifactId>
            <scope>provided</scope>
        </dependency>

        <dependency>
            <groupId>org.hibernate.validator</groupId>
            <artifactId>hibernate-validator</artifactId>
            <scope>provided</scope>
        </dependency>

        <dependency>
            <groupId>org.hibernate.validator</groupId>
            <artifactId>hibernate-validator-cdi</artifactId>
            <scope>provided</scope>
        </dependency>

        <dependency>
            <groupId>org.jberet</groupId>
            <artifactId>jberet-core</artifactId>
            <scope>provided</scope>
        </dependency>

        <dependency>
            <groupId>org.jboss</groupId>
            <artifactId>jboss-transaction-spi-jakarta</artifactId>
            <scope>provided</scope>
        </dependency>

        <dependency>
            <groupId>org.jboss.activemq.artemis.integration</groupId>
            <artifactId>artemis-wildfly-jakarta-integration</artifactId>
            <scope>provided</scope>
        </dependency>

        <dependency>
            <groupId>org.jboss</groupId>
            <artifactId>jboss-ejb-client-jakarta</artifactId>
            <scope>provided</scope>
        </dependency>

        <dependency>
            <groupId>org.jboss.genericjms</groupId>
            <artifactId>generic-jakarta-messaging-ra-jar</artifactId>
        </dependency>

        <dependency>
            <groupId>org.jboss.invocation</groupId>
            <artifactId>jboss-invocation-jakarta</artifactId>
            <scope>provided</scope>
        </dependency>

        <dependency>
            <groupId>org.jboss.metadata</groupId>
            <artifactId>jboss-metadata-common-jakarta</artifactId>
            <scope>provided</scope>
        </dependency>

        <dependency>
            <groupId>org.jboss.metadata</groupId>
            <artifactId>jboss-metadata-ejb-jakarta</artifactId>
            <scope>provided</scope>
        </dependency>

        <dependency>
            <groupId>org.jboss.weld</groupId>
            <artifactId>weld-api</artifactId>
            <scope>provided</scope>
        </dependency>

        <dependency>
            <groupId>org.jboss.weld</groupId>
            <artifactId>weld-core-impl</artifactId>
            <scope>provided</scope>
        </dependency>

        <dependency>
            <groupId>org.jboss.weld.module</groupId>
            <artifactId>weld-ejb</artifactId>
            <scope>provided</scope>
        </dependency>

        <dependency>
            <groupId>org.jboss.weld.module</groupId>
            <artifactId>weld-jsf</artifactId>
            <scope>provided</scope>
        </dependency>

        <dependency>
            <groupId>org.jboss.weld.module</groupId>
            <artifactId>weld-jta</artifactId>
            <scope>provided</scope>
        </dependency>

        <dependency>
            <groupId>org.jboss.weld</groupId>
            <artifactId>weld-spi</artifactId>
            <scope>provided</scope>
        </dependency>

        <dependency>
            <groupId>org.jboss.weld.module</groupId>
            <artifactId>weld-web</artifactId>
            <scope>provided</scope>
        </dependency>

        <dependency>
            <groupId>org.jboss.weld.probe</groupId>
            <artifactId>weld-probe-core</artifactId>
            <scope>provided</scope>
        </dependency>

        <dependency>
            <groupId>org.jvnet.staxex</groupId>
            <artifactId>stax-ex</artifactId>
            <scope>provided</scope>
        </dependency>

        <!-- Misc -->
        <dependency>
            <groupId>org.jboss.spec.javax.xml.rpc</groupId>
            <artifactId>jboss-jaxrpc-api_1.1_spec</artifactId>
            <scope>provided</scope>
        </dependency>

        <dependency>
            <groupId>org.wildfly.security.elytron-web</groupId>
            <artifactId>undertow-server-servlet</artifactId>
            <scope>provided</scope>
        </dependency>

        <dependency>
            <groupId>org.wildfly.security.jakarta</groupId>
            <artifactId>jakarta-authentication</artifactId>
            <scope>provided</scope>
        </dependency>

        <dependency>
            <groupId>org.wildfly.security.jakarta</groupId>
            <artifactId>jakarta-authorization</artifactId>
            <scope>provided</scope>
        </dependency>

        <dependency>
            <groupId>org.wildfly.transaction</groupId>
            <artifactId>wildfly-transaction-client-jakarta</artifactId>
            <scope>provided</scope>
        </dependency>

        <dependency>
            <groupId>${ee.maven.groupId}</groupId>
            <artifactId>jipijapa-spi-jakarta</artifactId>
            <scope>provided</scope>
        </dependency>

       <dependency>
            <groupId>${ee.maven.groupId}</groupId>
            <artifactId>wildfly-jpa-jakarta</artifactId>
            <scope>provided</scope>
        </dependency>

        <dependency>
            <groupId>${ee.maven.groupId}</groupId>
            <artifactId>wildfly-batch-jberet-jakarta</artifactId>
            <scope>provided</scope>
        </dependency>

        <dependency>
            <groupId>${ee.maven.groupId}</groupId>
            <artifactId>wildfly-bean-validation-jakarta</artifactId>
            <scope>provided</scope>
        </dependency>

        <dependency>
            <groupId>${ee.maven.groupId}</groupId>
            <artifactId>wildfly-ee-jakarta</artifactId>
            <scope>provided</scope>
        </dependency>

        <dependency>
            <groupId>${ee.maven.groupId}</groupId>
            <artifactId>wildfly-ee-security-jakarta</artifactId>
            <scope>provided</scope>
        </dependency>

        <dependency>
            <groupId>${ee.maven.groupId}</groupId>
            <artifactId>wildfly-jsf-injection-jakarta</artifactId>
            <scope>provided</scope>
        </dependency>

        <dependency>
            <groupId>${ee.maven.groupId}</groupId>
            <artifactId>wildfly-jsf-jakarta</artifactId>
            <scope>provided</scope>
        </dependency>

        <dependency>
            <groupId>${ee.maven.groupId}</groupId>
            <artifactId>wildfly-mail-jakarta</artifactId>
            <scope>provided</scope>
        </dependency>

        <dependency>
            <groupId>${full.maven.groupId}</groupId>
            <artifactId>wildfly-microprofile-reactive-streams-operators-cdi-provider-jakarta</artifactId>
            <scope>provided</scope>
        </dependency>

        <dependency>
            <groupId>${ee.maven.groupId}</groupId>
            <artifactId>wildfly-opentelemetry-api-jakarta</artifactId>
            <scope>provided</scope>
        </dependency>

        <dependency>
            <groupId>${ee.maven.groupId}</groupId>
            <artifactId>wildfly-opentelemetry-jakarta</artifactId>
            <scope>provided</scope>
        </dependency>

        <dependency>
            <groupId>${ee.maven.groupId}</groupId>
            <artifactId>wildfly-web-common-jakarta</artifactId>
            <scope>provided</scope>
        </dependency>

        <dependency>
            <groupId>${ee.maven.groupId}</groupId>
            <artifactId>wildfly-weld-bean-validation-jakarta</artifactId>
            <scope>provided</scope>
        </dependency>

        <dependency>
            <groupId>${ee.maven.groupId}</groupId>
            <artifactId>wildfly-weld-jakarta</artifactId>
            <scope>provided</scope>
        </dependency>

        <dependency>
            <groupId>${ee.maven.groupId}</groupId>
            <artifactId>wildfly-weld-jpa-jakarta</artifactId>
            <scope>provided</scope>
        </dependency>

        <dependency>
            <groupId>${ee.maven.groupId}</groupId>
            <artifactId>wildfly-weld-common-jakarta</artifactId>
            <scope>provided</scope>
        </dependency>

        <dependency>
            <groupId>${ee.maven.groupId}</groupId>
            <artifactId>wildfly-weld-spi-jakarta</artifactId>
            <scope>provided</scope>
        </dependency>

        <dependency>
            <groupId>${ee.maven.groupId}</groupId>
            <artifactId>wildfly-weld-transactions-jakarta</artifactId>
            <scope>provided</scope>
        </dependency>

        <dependency>
            <groupId>org.wildfly.wildfly-http-client</groupId>
            <artifactId>wildfly-http-ejb-client-jakarta</artifactId>
            <scope>provided</scope>
        </dependency>

        <dependency>
            <groupId>org.wildfly.wildfly-http-client</groupId>
            <artifactId>wildfly-http-transaction-client-jakarta</artifactId>
            <scope>provided</scope>
        </dependency>

    </dependencies>

    <profiles>
        <profile>
            <!-- This profile should only be activated to download licenses from remote URLs
                 instead of copying the license files from the src/main/resources/content/docs/licences
                 directory -->
            <id>download-licenses</id>
            <activation>
                <property>
                    <name>download-licenses</name>
                </property>
            </activation>
            <build>
                <plugins>
                    <plugin>
                        <groupId>org.codehaus.mojo</groupId>
                        <artifactId>license-maven-plugin</artifactId>
                        <inherited>false</inherited>
                        <executions>
                            <execution>
                                <goals>
                                    <goal>download-licenses</goal>
                                </goals>
                                <phase>prepare-package</phase>
                                <configuration>
                                    <licensesOutputDirectory>${basedir}/target/resources/content/docs/licenses</licensesOutputDirectory>
                                    <licensesOutputFile>${basedir}/target/resources/content/docs/licenses/licenses.xml</licensesOutputFile>
                                </configuration>
                            </execution>
                        </executions>
                    </plugin>
                </plugins>
            </build>
        </profile>

        <profile>
            <id>enforce</id>
            <activation>
                <property>
                    <name>!skip-enforce</name>
                </property>
            </activation>
            <build>
                <plugins>
                    <plugin>
                        <groupId>org.apache.maven.plugins</groupId>
                        <artifactId>maven-enforcer-plugin</artifactId>
                        <executions>
                            <execution>
                                <id>ban-transitive-deps</id>
                                <goals>
                                    <goal>enforce</goal>
                                </goals>
                                <configuration>
                                    <rules>
                                        <banTransitiveDependencies>
                                            <excludes>
                                                <!-- Ignore jdk jars because they are system scope -->
                                                <exclude>com.sun:tools</exclude>
                                                <exclude>sun.jdk:jconsole</exclude>
                                                <!-- Ignore the shared resource poms as those we want their
                                                     transitives. Those poms ban transitives at their level -->
                                                <exclude>org.wildfly.core:wildfly-core-feature-pack-common</exclude>
                                                <exclude>${full.maven.groupId}:wildfly-mp-feature-pack-galleon-common</exclude>
                                                <exclude>${full.maven.groupId}:wildfly-oidc-feature-pack-galleon-common</exclude>
                                                <exclude>${ee.maven.groupId}:wildfly-ee-feature-pack-common</exclude>
                                                <exclude>${ee.maven.groupId}:wildfly-servlet-feature-pack-common</exclude>
                                            </excludes>
                                        </banTransitiveDependencies>
                                    </rules>
                                </configuration>
                            </execution>
                        </executions>

                    </plugin>
                </plugins>
            </build>
        </profile>
        <profile>
            <id>enforce-product</id>
            <activation>
                <property>
                    <name>enforce-product</name>
                </property>
            </activation>
            <build>
                <plugins>
                    <plugin>
                        <groupId>org.apache.maven.plugins</groupId>
                        <artifactId>maven-enforcer-plugin</artifactId>
                        <dependencies>
                            <dependency>
                                <groupId>org.jboss.maven.plugins.enforcer.rules</groupId>
                                <artifactId>version-enforcer-rule</artifactId>
                                <version>1.0.0</version>
                            </dependency>
                        </dependencies>
                        <executions>
                            <execution>
                                <id>ban-non-product-deps</id>
                                <goals>
                                    <goal>enforce</goal>
                                </goals>
                                <configuration>
                                    <rules>
                                        <rule implementation="org.jboss.maven.plugins.enforcer.rules.version.BanVersionDependenciesRule">
                                          <versionPattern>^((?!redhat).)*$</versionPattern>
                                        </rule>
                                    </rules>
                                </configuration>
                            </execution>
                        </executions>
                    </plugin>
                </plugins>
            </build>
        </profile>
        <profile>
            <id>javadocDist</id>
            <properties>
                <javadoc.branding>WildFly public API - ${project.version}</javadoc.branding>
            </properties>
            <build>
                <plugins>
                    <plugin>
                        <groupId>org.apache.maven.plugins</groupId>
                        <artifactId>maven-javadoc-plugin</artifactId>
                        <version>${version.javadoc.plugin}</version>
                        <executions>
                            <execution>
                                <id>javadocs-dist</id>
                                <goals>
                                    <goal>aggregate-jar</goal>
                                </goals>
                                <phase>validate</phase>
                                <configuration>
                                    <verbose>true</verbose>
                                    <maxmemory>2400m</maxmemory>
                                    <!-- To prevent problems with author names written in non-UTF-8:
                                    -->
                                    <encoding>ISO-8859-1</encoding>

                                    <windowtitle>${javadoc.branding} public API</windowtitle>
                                    <doctitle>${javadoc.branding} public API</doctitle>
                                    <header>${javadoc.branding}</header>
                                    <footer>${javadoc.branding}</footer>

                                    <includeDependencySources>true</includeDependencySources>
                                    <dependencySourceIncludes>
                                        <!-- Filled by a script during creation of Javadoc. -->
                                    </dependencySourceIncludes>

                                    <dependencySourceExcludes>
                                        <!-- Filled by a script during creation of Javadoc. -->
                                    </dependencySourceExcludes>

                                    <groups>
                                        <!-- Filled by a script during creation of Javadoc. -->
                                    </groups>

                                </configuration>
                            </execution>
                        </executions>
                    </plugin>
                </plugins>
            </build>
        </profile>
    </profiles>

</project><|MERGE_RESOLUTION|>--- conflicted
+++ resolved
@@ -865,10 +865,7 @@
             <artifactId>jboss-jaxb-api_2.3_spec</artifactId>
             <scope>provided</scope>
         </dependency>
-<<<<<<< HEAD
-=======
         
->>>>>>> ba70ce69
         <dependency>
             <groupId>org.jboss.spec.jakarta.xml.ws</groupId>
             <artifactId>jboss-jakarta-xml-ws-api_3.0_spec</artifactId>
