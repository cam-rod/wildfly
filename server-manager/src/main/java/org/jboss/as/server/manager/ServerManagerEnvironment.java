--- conflicted
+++ resolved
@@ -97,18 +97,14 @@
     private final File domainLogDir;
     private final File domainServersDir;
     private final File domainTempDir;
-    private final File defaultJVM;
+    
     
     private final InputStream stdin;
     private final PrintStream stdout;
     private final PrintStream stderr;
     
     public ServerManagerEnvironment(Properties props, InputStream stdin, PrintStream stdout, PrintStream stderr, 
-<<<<<<< HEAD
-            InetAddress processManagerAddress, Integer processManagerPort, String jvm) {
-=======
             String processName, InetAddress processManagerAddress, Integer processManagerPort) {
->>>>>>> c2a9ac52
         if (props == null) {
             throw new IllegalArgumentException("props is null");
         }
@@ -138,26 +134,10 @@
         if (processManagerPort == null) {
             throw new IllegalArgumentException("processManagerPort is null");
         }
-<<<<<<< HEAD
-        
-        // 
-        if(jvm != null) {
-        	final File defaultJava = new File(jvm);
-        	if(defaultJava.isFile()) {
-        		this.defaultJVM = defaultJava;
-        	} else {
-        		this.defaultJVM = null;
-        	}
-        } else {
-        	this.defaultJVM = null;
-        }
-        
-=======
         this.processName = processName;
         this.processManagerPort = processManagerPort;
         this.processManagerAddress = processManagerAddress;
 
->>>>>>> c2a9ac52
         File home = getFileFromProperty(HOME_DIR);
         if (home == null) {
            home = new File(System.getProperty("user.dir"));
@@ -308,11 +288,7 @@
     public File getDomainTempDir() {
         return domainTempDir;
     }
-    
-    public File getDefaultJVM() {
-		return defaultJVM;
-	}
-    
+
     private static InetAddress findLocalhost() {
         // FIXME implement findLocalhost
         throw new UnsupportedOperationException("implement me");
