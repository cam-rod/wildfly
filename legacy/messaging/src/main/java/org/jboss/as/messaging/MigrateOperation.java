/*
 * JBoss, Home of Professional Open Source.
 * Copyright 2015, Red Hat, Inc., and individual contributors
 * as indicated by the @author tags. See the copyright.txt file in the
 * distribution for a full listing of individual contributors.
 *
 * This is free software; you can redistribute it and/or modify it
 * under the terms of the GNU Lesser General Public License as
 * published by the Free Software Foundation; either version 2.1 of
 * the License, or (at your option) any later version.
 *
 * This software is distributed in the hope that it will be useful,
 * but WITHOUT ANY WARRANTY; without even the implied warranty of
 * MERCHANTABILITY or FITNESS FOR A PARTICULAR PURPOSE. See the GNU
 * Lesser General Public License for more details.
 *
 * You should have received a copy of the GNU Lesser General Public
 * License along with this software; if not, write to the Free
 * Software Foundation, Inc., 51 Franklin St, Fifth Floor, Boston, MA
 * 02110-1301 USA, or see the FSF site: http://www.fsf.org.
 */

package org.jboss.as.messaging;

import static java.util.Arrays.asList;
import static org.jboss.as.controller.OperationContext.Stage.MODEL;
import static org.jboss.as.controller.PathAddress.pathAddress;
import static org.jboss.as.controller.descriptions.ModelDescriptionConstants.ADD;
import static org.jboss.as.controller.descriptions.ModelDescriptionConstants.EXTENSION;
import static org.jboss.as.controller.descriptions.ModelDescriptionConstants.FAILURE_DESCRIPTION;
import static org.jboss.as.controller.descriptions.ModelDescriptionConstants.MODULE;
import static org.jboss.as.controller.descriptions.ModelDescriptionConstants.OP;
import static org.jboss.as.controller.descriptions.ModelDescriptionConstants.OP_ADDR;
import static org.jboss.as.controller.descriptions.ModelDescriptionConstants.RESULT;
import static org.jboss.as.controller.descriptions.ModelDescriptionConstants.SUBSYSTEM;
import static org.jboss.as.controller.descriptions.ModelDescriptionConstants.VALUE;
import static org.jboss.as.controller.operations.common.Util.createAddOperation;
import static org.jboss.as.controller.operations.common.Util.createOperation;
import static org.jboss.as.controller.operations.common.Util.createRemoveOperation;
import static org.jboss.as.messaging.CommonAttributes.ACCEPTOR;
import static org.jboss.as.messaging.CommonAttributes.ADDRESS;
import static org.jboss.as.messaging.CommonAttributes.ALLOW_FAILBACK;
import static org.jboss.as.messaging.CommonAttributes.BACKUP;
import static org.jboss.as.messaging.CommonAttributes.BACKUP_GROUP_NAME;
import static org.jboss.as.messaging.CommonAttributes.BRIDGE;
import static org.jboss.as.messaging.CommonAttributes.BROADCAST_GROUP;
import static org.jboss.as.messaging.CommonAttributes.CHECK_FOR_LIVE_SERVER;
import static org.jboss.as.messaging.CommonAttributes.CLUSTER_CONNECTION;
import static org.jboss.as.messaging.CommonAttributes.CONNECTION_FACTORY;
import static org.jboss.as.messaging.CommonAttributes.CONNECTOR;
import static org.jboss.as.messaging.CommonAttributes.CONNECTOR_REF_STRING;
import static org.jboss.as.messaging.CommonAttributes.CONNECTOR_SERVICE;
import static org.jboss.as.messaging.CommonAttributes.DISCOVERY_GROUP;
import static org.jboss.as.messaging.CommonAttributes.DISCOVERY_GROUP_NAME;
import static org.jboss.as.messaging.CommonAttributes.ENTRIES;
import static org.jboss.as.messaging.CommonAttributes.FACTORY_CLASS;
import static org.jboss.as.messaging.CommonAttributes.FAILBACK_DELAY;
import static org.jboss.as.messaging.CommonAttributes.FAILOVER_ON_SHUTDOWN;
import static org.jboss.as.messaging.CommonAttributes.GROUP_ADDRESS;
import static org.jboss.as.messaging.CommonAttributes.GROUP_PORT;
import static org.jboss.as.messaging.CommonAttributes.HORNETQ_SERVER;
import static org.jboss.as.messaging.CommonAttributes.HTTP_ACCEPTOR;
import static org.jboss.as.messaging.CommonAttributes.HTTP_CONNECTOR;
import static org.jboss.as.messaging.CommonAttributes.JGROUPS_CHANNEL;
import static org.jboss.as.messaging.CommonAttributes.JGROUPS_STACK;
import static org.jboss.as.messaging.CommonAttributes.JMS_QUEUE;
import static org.jboss.as.messaging.CommonAttributes.JMS_TOPIC;
import static org.jboss.as.messaging.CommonAttributes.LOCAL_BIND_ADDRESS;
import static org.jboss.as.messaging.CommonAttributes.LOCAL_BIND_PORT;
import static org.jboss.as.messaging.CommonAttributes.MAX_SAVED_REPLICATED_JOURNAL_SIZE;
import static org.jboss.as.messaging.CommonAttributes.POOLED_CONNECTION_FACTORY;
import static org.jboss.as.messaging.CommonAttributes.REMOTE_ACCEPTOR;
import static org.jboss.as.messaging.CommonAttributes.REMOTE_CONNECTOR;
import static org.jboss.as.messaging.CommonAttributes.SHARED_STORE;
import static org.jboss.as.messaging.logging.MessagingLogger.ROOT_LOGGER;
import static org.jboss.dmr.ModelType.BOOLEAN;
import static org.jboss.dmr.ModelType.EXPRESSION;

import java.util.ArrayList;
import java.util.Collection;
import java.util.LinkedHashMap;
import java.util.List;
import java.util.Map;
import java.util.Set;

import org.jboss.as.controller.AttributeDefinition;
import org.jboss.as.controller.OperationContext;
import org.jboss.as.controller.OperationFailedException;
import org.jboss.as.controller.OperationStepHandler;
import org.jboss.as.controller.PathAddress;
import org.jboss.as.controller.PathElement;
import org.jboss.as.controller.ProcessType;
import org.jboss.as.controller.RunningMode;
import org.jboss.as.controller.SimpleAttributeDefinitionBuilder;
import org.jboss.as.controller.SimpleMapAttributeDefinition;
import org.jboss.as.controller.SimpleOperationDefinitionBuilder;
import org.jboss.as.controller.StringListAttributeDefinition;
import org.jboss.as.controller.access.management.SensitiveTargetAccessConstraintDefinition;
import org.jboss.as.controller.descriptions.ResourceDescriptionResolver;
import org.jboss.as.controller.operations.MultistepUtil;
import org.jboss.as.controller.operations.common.GenericSubsystemDescribeHandler;
import org.jboss.as.controller.registry.ManagementResourceRegistration;
import org.jboss.as.controller.registry.OperationEntry;
import org.jboss.as.controller.registry.Resource;
import org.jboss.as.messaging.logging.MessagingLogger;
import org.jboss.dmr.ModelNode;
import org.jboss.dmr.ModelType;
import org.jboss.dmr.Property;

/**
 * Operation to migrate from the legacy messaging subsystem to the new messaging-activemq subsystem.
 *
 * This operation must be performed when the server is in admin-only mode.
 * Internally, the operation:
 *
 * <ul>
 *     <li>query the description of all the messaging subsystem by invoking the :describe operation.
 *     This returns a list of :add operations for each messaging resources.</li>
 *     <li>:add the new org.widlfy.extension.messaging-activemq extension</li>
 *     <li>for each messaging resources, transform the :add operations to add the
 *     corresponding resource to the new messaging-activemq subsystem.
 *     In this step, changes to the resources model are taken into account
 *     (e.g. cluster-connection's connector-ref is named connector-name in the new messaging-activemq subsystem.)</li>
 *     <li>:remove the messaging subsystem</li>
 * </ul>
 *
 * The companion <code>:describe-migration</code> operation will return a list of all the actual operations that would be
 * performed during the invocation of the <code>:migrate</code> operation.
 *
 * @author <a href="http://jmesnil.net/">Jeff Mesnil</a> (c) 2015 Red Hat inc.
 */

public class MigrateOperation implements OperationStepHandler {

    private static final String MESSAGING_ACTIVEMQ_EXTENSION = "org.wildfly.extension.messaging-activemq";
    private static final String MESSAGING_ACTIVEMQ_MODULE = "org.wildfly.extension.messaging-activemq";
    private static final PathAddress MESSAGING_EXTENSION = pathAddress(PathElement.pathElement(EXTENSION, "org.jboss.as.messaging"));

    private static final String NEW_ENTRY_SUFFIX = "-new";
    private static final String HORNETQ_NETTY_CONNECTOR_FACTORY = "org.hornetq.core.remoting.impl.netty.NettyConnectorFactory";
    private static final String HORNETQ_NETTY_ACCEPTOR_FACTORY = "org.hornetq.core.remoting.impl.netty.NettyAcceptorFactory";
    private static final String ARTEMIS_NETTY_CONNECTOR_FACTORY = "org.apache.activemq.artemis.core.remoting.impl.netty.NettyConnectorFactory";
    private static final String ARTEMIS_NETTY_ACCEPTOR_FACTORY = "org.apache.activemq.artemis.core.remoting.impl.netty.NettyAcceptorFactory";

    public static final String MIGRATE = "migrate";
    public static final String MIGRATION_WARNINGS = "migration-warnings";
    public static final String MIGRATION_ERROR = "migration-error";
    public static final String MIGRATION_OPERATIONS = "migration-operations";
    public static final String DESCRIBE_MIGRATION = "describe-migration";


    public static final StringListAttributeDefinition MIGRATION_WARNINGS_ATTR = new StringListAttributeDefinition.Builder(MIGRATION_WARNINGS)
            .setRequired(false)
            .build();

    public static final SimpleMapAttributeDefinition MIGRATION_ERROR_ATTR = new SimpleMapAttributeDefinition.Builder(MIGRATION_ERROR, ModelType.OBJECT, true)
            .setValueType(ModelType.OBJECT)
            .setRequired(false)
            .build();

    private static final OperationStepHandler DESCRIBE_MIGRATION_INSTANCE = new MigrateOperation(true);
    private static final OperationStepHandler MIGRATE_INSTANCE = new MigrateOperation(false);

<<<<<<< HEAD
    private static final AttributeDefinition ADD_LEGACY_ENTRIES = SimpleAttributeDefinitionBuilder.create("add-legacy-entries", BOOLEAN, true)
            .setDefaultValue(new ModelNode(false))
=======
    private static final AttributeDefinition ADD_LEGACY_ENTRIES = SimpleAttributeDefinitionBuilder.create("add-legacy-entries", BOOLEAN)
            .setDefaultValue(ModelNode.FALSE)
>>>>>>> fc6b8f1d
            .build();
    public static final String HA_POLICY = "ha-policy";

    private final boolean describe;

    private MigrateOperation(boolean describe) {

        this.describe = describe;
    }

    static void registerOperations(ManagementResourceRegistration registry, ResourceDescriptionResolver resourceDescriptionResolver) {
        registry.registerOperationHandler(new SimpleOperationDefinitionBuilder(MIGRATE, resourceDescriptionResolver)
                        .setParameters(ADD_LEGACY_ENTRIES)
                        .setReplyParameters(MIGRATION_WARNINGS_ATTR, MIGRATION_ERROR_ATTR)
                        .setAccessConstraints(SensitiveTargetAccessConstraintDefinition.READ_WHOLE_CONFIG)
                        .build(),
                MigrateOperation.MIGRATE_INSTANCE);
        registry.registerOperationHandler(new SimpleOperationDefinitionBuilder(DESCRIBE_MIGRATION, resourceDescriptionResolver)
                        .addParameter(ADD_LEGACY_ENTRIES)
                        .setReplyParameters(MIGRATION_WARNINGS_ATTR)
                        .setAccessConstraints(SensitiveTargetAccessConstraintDefinition.READ_WHOLE_CONFIG)
                        .setReadOnly()
                        .build(),
                MigrateOperation.DESCRIBE_MIGRATION_INSTANCE);
    }

    @Override
    public void execute(OperationContext context, ModelNode operation) throws OperationFailedException {
        if (!describe && context.getRunningMode() != RunningMode.ADMIN_ONLY) {
            throw ROOT_LOGGER.migrateOperationAllowedOnlyInAdminOnly();
        }

        boolean addLegacyEntries = ADD_LEGACY_ENTRIES.resolveModelAttribute(context, operation).asBoolean();

        final List<String> warnings = new ArrayList<>();

        // node containing the description (list of add operations) of the legacy subsystem
        final ModelNode legacyModelAddOps = new ModelNode();
        // preserve the order of insertion of the add operations for the new subsystem.
        final Map<PathAddress, ModelNode> migrationOperations = new LinkedHashMap<PathAddress, ModelNode>();

        // invoke an OSH to describe the legacy messaging subsystem
        describeLegacyMessagingResources(context, legacyModelAddOps);
        // invoke an OSH to add the messaging-activemq extension
        // FIXME: this does not work it the extension :add is added to the migrationOperations directly (https://issues.jboss.org/browse/WFCORE-323)
        addMessagingActiveMQExtension(context, migrationOperations, describe);
        context.addStep(new OperationStepHandler() {
            @Override
            public void execute(OperationContext context, ModelNode operation) throws OperationFailedException {
                // transform the legacy add operations and put them in migrationOperations
                transformResources(context, legacyModelAddOps, migrationOperations, addLegacyEntries, warnings);

                // put the /subsystem=messaging:remove operation
                removeMessagingSubsystem(migrationOperations, context.getProcessType() == ProcessType.STANDALONE_SERVER);

                PathAddress parentAddress = context.getCurrentAddress().getParent();
                fixAddressesForDomainMode(parentAddress, migrationOperations);

                if (describe) {
                    // :describe-migration operation

                    // for describe-migration operation, do nothing and return the list of operations that would
                    // be executed in the composite operation
                    final Collection<ModelNode> values = migrationOperations.values();
                    ModelNode result = new ModelNode();
                    fillWarnings(result, warnings);
                    result.get(MIGRATION_OPERATIONS).set(values);

                    context.getResult().set(result);
                } else {
                    // :migrate operation
                    // invoke an OSH on a composite operation with all the migration operations
                    final Map<PathAddress, ModelNode> migrateOpResponses = migrateSubsystems(context, migrationOperations);

                    context.completeStep(new OperationContext.ResultHandler() {
                        @Override
                        public void handleResult(OperationContext.ResultAction resultAction, OperationContext context, ModelNode operation) {
                            final ModelNode result = new ModelNode();
                            fillWarnings(result, warnings);
                            if (resultAction == OperationContext.ResultAction.ROLLBACK) {
                                for (Map.Entry<PathAddress, ModelNode> entry : migrateOpResponses.entrySet()) {
                                    if (entry.getValue().hasDefined(FAILURE_DESCRIPTION)) {
                                        //we check for failure description, as every node has 'failed', but one
                                        //the real error has a failure description
                                        //we break when we find the first one, as there will only ever be one failure
                                        //as the op stops after the first failure
                                        ModelNode desc = new ModelNode();
                                        desc.get(OP).set(migrationOperations.get(entry.getKey()));
                                        desc.get(RESULT).set(entry.getValue());
                                        result.get(MIGRATION_ERROR).set(desc);
                                        break;
                                    }
                                }
                                context.getFailureDescription().set(ROOT_LOGGER.migrationFailed());
                            }

                            context.getResult().set(result);
                        }
                    });

                }
            }
        }, MODEL);
    }

    protected void fillWarnings(ModelNode result, List<String> warnings) {
        ModelNode rw = new ModelNode().setEmptyList();
        for (String warning : warnings) {
            rw.add(warning);
        }
        result.get(MIGRATION_WARNINGS).set(rw);
    }

    /**
     * In domain mode, the subsystem are under /profile=XXX.
     * This method fixes the address by prepending the addresses (that start with /subsystem) with the current
     * operation parent so that is works both in standalone (parent = EMPTY_ADDRESS) and domain mode
     * (parent = /profile=XXX)
     */
    private void fixAddressesForDomainMode(PathAddress parentAddress, Map<PathAddress, ModelNode> migrationOperations) {
        // in standalone mode, do nothing
        if (parentAddress.size() == 0) {
            return;
        }

        // use a linked hash map to preserve operations order
        Map<PathAddress, ModelNode> fixedMigrationOperations = new LinkedHashMap<>(migrationOperations);
        migrationOperations.clear();
        for (Map.Entry<PathAddress, ModelNode> entry : fixedMigrationOperations.entrySet()) {
            PathAddress fixedAddress = parentAddress.append(entry.getKey());
            entry.getValue().get(ADDRESS).set(fixedAddress.toModelNode());
            migrationOperations.put(fixedAddress, entry.getValue());
        }
    }


    /**
     * It's possible that the extension is already present. In that case, this method does nothing.
     */
    private void addMessagingActiveMQExtension(OperationContext context, Map<PathAddress, ModelNode> migrationOperations, boolean describe) {
        Resource root = context.readResourceFromRoot(PathAddress.EMPTY_ADDRESS, false);
        if (root.getChildrenNames(EXTENSION).contains(MESSAGING_ACTIVEMQ_EXTENSION)) {
            // extension is already added, do nothing
            return;
        }
        PathAddress extensionAddress = pathAddress(EXTENSION, MESSAGING_ACTIVEMQ_EXTENSION);
        OperationEntry addEntry = context.getRootResourceRegistration().getOperationEntry(extensionAddress, ADD);
        ModelNode addOperation = createAddOperation(extensionAddress);
        addOperation.get(MODULE).set(MESSAGING_ACTIVEMQ_MODULE);
        if (describe) {
            migrationOperations.put(extensionAddress, addOperation);
        } else {
            context.addStep(context.getResult().get(extensionAddress.toString()), addOperation, addEntry.getOperationHandler(), MODEL);
        }
    }

    private void removeMessagingSubsystem(Map<PathAddress, ModelNode> migrationOperations, boolean standalone) {
        PathAddress subsystemAddress =  pathAddress(MessagingExtension.SUBSYSTEM_PATH);
        ModelNode removeOperation = createRemoveOperation(subsystemAddress);
        migrationOperations.put(subsystemAddress, removeOperation);
        if(standalone) {
            removeOperation = createRemoveOperation(MESSAGING_EXTENSION);
            migrationOperations.put(MESSAGING_EXTENSION, removeOperation);
        }
    }

    private Map<PathAddress, ModelNode> migrateSubsystems(OperationContext context, final Map<PathAddress, ModelNode> migrationOperations) throws OperationFailedException {
        final Map<PathAddress, ModelNode> result = new LinkedHashMap<>();
        MultistepUtil.recordOperationSteps(context, migrationOperations, result);
        return result;
    }

    private ModelNode transformAddress(ModelNode legacyAddress) {
        ModelNode newAddress = new ModelNode();
        for (Property segment : legacyAddress.asPropertyList()) {
            final Property newSegment;
            switch (segment.getName()) {
                case CommonAttributes.SUBSYSTEM:
                    newSegment = new Property(SUBSYSTEM, new ModelNode("messaging-activemq"));
                    break;
                case HORNETQ_SERVER:
                    newSegment = new Property("server", segment.getValue());
                    break;
                default:
                    newSegment = segment;
            }
            newAddress.add(newSegment);
        }
        return newAddress;
    }

    private void transformResources(OperationContext context, final ModelNode legacyModelDescription, final Map<PathAddress, ModelNode> newAddOperations, boolean addLegacyEntries, List<String> warnings) throws OperationFailedException {
        for (ModelNode legacyAddOp : legacyModelDescription.get(RESULT).asList()) {
            final ModelNode newAddOp = legacyAddOp.clone();
            ModelNode legacyAddress = legacyAddOp.get(OP_ADDR);

            ModelNode newAddress = transformAddress(legacyAddress.clone());
            newAddOp.get(OP_ADDR).set(newAddress);

            PathAddress address = PathAddress.pathAddress(newAddress);

            // migrate server resource
            if (address.size() == 2 && "server".equals(address.getLastElement().getKey())) {
                migrateServer(PathAddress.pathAddress(legacyAddress), newAddOp, newAddOperations, warnings);
                continue;
            }

            if (newAddress.asList().size() > 2) {
                // element 0 is subsystem=messaging-activemq
                String parentType = address.getElement(1).getKey();
                String resourceType = address.getElement(2).getKey();
                if ("server".equals(parentType)) {
                    switch (resourceType) {
                        case BROADCAST_GROUP:
                            migrateBroadcastGroup(newAddOp, warnings);
                            break;
                        case DISCOVERY_GROUP:
                            migrateDiscoveryGroup(newAddOp, warnings);
                            break;
                        case CONNECTION_FACTORY:
                            if (addLegacyEntries) {
                                if(connectionFactoryIsUsingInVMConnectors(context, legacyAddOp)) {
                                    warnings.add(ROOT_LOGGER.couldNotCreateLegacyConnectionFactoryUsingInVMConnector(address));
                                } else {
                                    PathAddress legacyConnectionFactoryAddress = address.getParent().append("legacy-connection-factory", address.getLastElement().getValue());
                                    final ModelNode addLegacyConnectionFactoryOp = legacyAddOp.clone();
                                    addLegacyConnectionFactoryOp.get(OP_ADDR).set(legacyConnectionFactoryAddress.toModelNode());
                                    migrateConnectionFactory(addLegacyConnectionFactoryOp, "");
                                    newAddOperations.put(legacyConnectionFactoryAddress, addLegacyConnectionFactoryOp);
                                }
                            }
                            migrateConnectionFactory(newAddOp, addLegacyEntries ? NEW_ENTRY_SUFFIX : "");
                            break;
                        case POOLED_CONNECTION_FACTORY:
                            migratePooledConnectionFactory(newAddOp);
                            break;
                        case CLUSTER_CONNECTION:
                            migrateClusterConnection(newAddOp, warnings);
                            break;
                        case BRIDGE:
                            migrateBridge(newAddOp);
                            break;
                        case JMS_QUEUE:
                        case JMS_TOPIC:
                            if (addLegacyEntries) {
                                addLegacyEntries(newAddOp);
                            }
                            break;
                        case ACCEPTOR:
                        case CONNECTOR:
                            migrateGenericTransport(newAddOp);
                            // no break on purpose, the acceptor and connector must also migrate their params.
                        case HTTP_ACCEPTOR:
                        case REMOTE_ACCEPTOR:
                        case HTTP_CONNECTOR:
                        case REMOTE_CONNECTOR:
                        case CONNECTOR_SERVICE:
                            if (address.size() == 4) {
                                // if there are any param resource underneath connectors, acceptors, and connector-services
                                // add them directly to their parent add operation in their params attribute
                                String name = address.getLastElement().getValue();
                                ModelNode value = newAddOp.get(VALUE);
                                ModelNode parentAddOp = newAddOperations.get(address.getParent());
                                if (name.equals("http-upgrade-endpoint") && address.getParent().getLastElement().getKey().equals("http-connector")) {
                                    parentAddOp.get("endpoint").set(value);
                                } else {
                                    if (parameterIsAllowed(name, resourceType)) {
                                        parentAddOp.get("params").add(new Property(name, value));
                                    } else {
                                        warnings.add(ROOT_LOGGER.couldNotMigrateUnsupportedAttribute(name, address.getParent()));
                                    }
                                }
                                continue;
                            }
                            break;
                    }
                }
            }

            newAddOperations.put(address, newAddOp);
        }
    }

    /**
     * Check if the name of the parameter is allowed for the given resourceType.
     */
    private boolean parameterIsAllowed(String name, String resourceType) {
        switch (resourceType) {
            case REMOTE_ACCEPTOR:
            case HTTP_ACCEPTOR:
            case REMOTE_CONNECTOR:
            case HTTP_CONNECTOR:
                // WFLY-5667 - for now remove only use-nio. Revisit this code when Artemis offers an API
                // to know which parameters are ignored.
                if ("use-nio".equals(name)) {
                    return false;
                } else {
                    return true;
                }
            default:
                // accept any parameter for other resources.
                return true;
        }
    }

    private boolean connectionFactoryIsUsingInVMConnectors(OperationContext context, ModelNode connectionFactoryAddOp) {
        ModelNode connector = connectionFactoryAddOp.get(CONNECTOR);
        if (connector.isDefined()) {

            PathAddress connectionFactoryAddress = pathAddress(connectionFactoryAddOp.get(OP_ADDR));
            PathElement relativeLegacyServerAddress = connectionFactoryAddress.getParent().getLastElement();
            // read the server resource related to the context current address (which is the messaging subsystem address).
            Resource serverResource = context.readResource(pathAddress(relativeLegacyServerAddress), false);
            Set<String> definedInVMConnectors = serverResource.getChildrenNames("in-vm-connector");

            // legacy connector is a property list where the name is the connector and the value is undefined
            List<Property> connectorProps = connector.asPropertyList();
            for (Property connectorProp : connectorProps) {
                String connectorName = connectorProp.getName();
                if (definedInVMConnectors.contains(connectorName)) {
                    return true;
                }
            }
        }
        return false;
    }

    private void migrateDiscoveryGroup(ModelNode newAddOp, List<String> warnings) {
        // These attributes are not present in the messaging-activemq subsystem.
        // Instead a socket-binding must be used to configure the broadcast-group.
        for (String property : asList(LOCAL_BIND_ADDRESS.getName(), GROUP_ADDRESS.getName(), GROUP_PORT.getName())) {
            if (newAddOp.has(property)) {
                newAddOp.remove(property);
                warnings.add(ROOT_LOGGER.couldNotMigrateDiscoveryGroupAttribute(property, pathAddress(newAddOp.get(OP_ADDR))));
            }
        }
        // These attributes no longer accept expressions in the messaging-activemq subsystem.
        removePropertiesWithExpression(newAddOp, warnings, JGROUPS_CHANNEL.getName(), JGROUPS_STACK.getName());
    }

    private void migrateBroadcastGroup(ModelNode newAddOp, List<String> warnings) {
        // These attributes are not present in the messaging-activemq subsystem.
        // Instead a socket-binding must be used to configure the broadcast-group.
        final Collection<String> unmigratedProperties = asList(LOCAL_BIND_ADDRESS.getName(),
                LOCAL_BIND_PORT.getName(),
                GROUP_ADDRESS.getName(),
                GROUP_PORT.getName());
        for (Property property : newAddOp.asPropertyList()) {
            if (unmigratedProperties.contains(property.getName())) {
                warnings.add(ROOT_LOGGER.couldNotMigrateBroadcastGroupAttribute(property.getName(), pathAddress(newAddOp.get(OP_ADDR))));
            }
        }
        // These attributes no longer accept expressions in the messaging-activemq subsystem.
        removePropertiesWithExpression(newAddOp, warnings, JGROUPS_CHANNEL.getName(), JGROUPS_STACK.getName());
    }


    private void removePropertiesWithExpression(ModelNode newAddOp, List<String> warnings, String... properties) {
        for (String property : properties) {
            if (newAddOp.hasDefined(property) && newAddOp.get(property).getType() == EXPRESSION) {
                newAddOp.remove(property);
                warnings.add(ROOT_LOGGER.couldNotMigrateResourceAttributeWithExpression(property, pathAddress(newAddOp.get(OP_ADDR))));
            }
        }
    }

    private void addLegacyEntries(ModelNode newAddOp) {
        newAddOp.get("legacy-entries").set(newAddOp.get(ENTRIES));
        newAddOp.remove(ENTRIES);
        for (ModelNode legacyEntry : newAddOp.get("legacy-entries").asList()) {
            String newEntry = legacyEntry.asString() + NEW_ENTRY_SUFFIX;
            newAddOp.get(ENTRIES).add(newEntry);
        }
    }

    private void describeLegacyMessagingResources(OperationContext context, ModelNode legacyModelDescription) {
        ModelNode describeLegacySubsystem = createOperation(GenericSubsystemDescribeHandler.DEFINITION, context.getCurrentAddress());
        context.addStep(legacyModelDescription, describeLegacySubsystem, GenericSubsystemDescribeHandler.INSTANCE, MODEL, true);
    }

    private void migrateConnectionFactory(ModelNode addOperation, String entrySuffix) {
        migrateConnectorAttribute(addOperation);
        migrateDiscoveryGroupNameAttribute(addOperation);

        if (!entrySuffix.isEmpty()) {
            List<ModelNode> entries = addOperation.get(ENTRIES).asList();
            addOperation.remove(ENTRIES);
            for (ModelNode entry : entries) {
                String newEntry = entry.asString() + entrySuffix;
                addOperation.get(ENTRIES).add(newEntry);
            }
        }
    }

    private void migratePooledConnectionFactory(ModelNode addOperation) {
        migrateConnectorAttribute(addOperation);
        migrateDiscoveryGroupNameAttribute(addOperation);
        // WFLY-8928 - allow local transacted JMS session
        addOperation.get("allow-local-transactions").set(ModelNode.TRUE);
    }

    private void migrateClusterConnection(ModelNode addOperation, List<String> warnings) {
        // connector-ref attribute has been renamed to connector-name
        addOperation.get("connector-name").set(addOperation.get(CONNECTOR_REF_STRING));
        addOperation.remove(CONNECTOR_REF_STRING);

        ModelNode forwardWhenNoConsumers = addOperation.get(ClusterConnectionDefinition.FORWARD_WHEN_NO_CONSUMERS.getName());
        if (forwardWhenNoConsumers.getType() == EXPRESSION) {
            warnings.add(ROOT_LOGGER.couldNotMigrateResourceAttributeWithExpression(ClusterConnectionDefinition.FORWARD_WHEN_NO_CONSUMERS.getName(), pathAddress(addOperation.get(OP_ADDR))));
        } else {
            boolean value = forwardWhenNoConsumers.asBoolean(ClusterConnectionDefinition.FORWARD_WHEN_NO_CONSUMERS.getDefaultValue().asBoolean());
            String messageLoadBalancingType = value ? "STRICT" : "ON_DEMAND";
            addOperation.get("message-load-balancing-type").set(messageLoadBalancingType);
        }
        addOperation.remove(ClusterConnectionDefinition.FORWARD_WHEN_NO_CONSUMERS.getName());

        migrateDiscoveryGroupNameAttribute(addOperation);
    }

    private void migrateConnectorAttribute(ModelNode addOperation) {
        ModelNode connector = addOperation.get(CONNECTOR);
        if (connector.isDefined()) {
            // legacy connector is a property list where the name is the connector and the value is undefined
            List<Property> connectorProps = connector.asPropertyList();
            for (Property connectorProp : connectorProps) {
                addOperation.get("connectors").add(connectorProp.getName());
            }
            addOperation.remove(CONNECTOR);
        }
    }
    private void migrateDiscoveryGroupNameAttribute(ModelNode addOperation) {
        ModelNode discoveryGroup = addOperation.get(DISCOVERY_GROUP_NAME);
        if (discoveryGroup.isDefined()) {
            // discovery-group-name attribute has been renamed to discovery-group
            addOperation.get("discovery-group").set(discoveryGroup);
            addOperation.remove(DISCOVERY_GROUP_NAME);
        }
    }

    private void migrateBridge(ModelNode addOperation) {
        migrateDiscoveryGroupNameAttribute(addOperation);
    }

    /**
     * For generic acceptor and connectors, migrate their factory-class attribute
     * if they are using the default Netty ones.
     */
    private void migrateGenericTransport(ModelNode addOperation) {
        String factoryClass = addOperation.get(FACTORY_CLASS.getName()).asString();
        final String newFactoryClass;
        switch (factoryClass) {
            case HORNETQ_NETTY_ACCEPTOR_FACTORY:
                newFactoryClass = ARTEMIS_NETTY_ACCEPTOR_FACTORY;
                break;
            case HORNETQ_NETTY_CONNECTOR_FACTORY:
                newFactoryClass = ARTEMIS_NETTY_CONNECTOR_FACTORY;
                break;
            default:
                newFactoryClass = factoryClass;
        }
        addOperation.get(FACTORY_CLASS.getName()).set(newFactoryClass);
    }


    private void migrateServer(PathAddress legacyAddress, ModelNode addOperation, Map<PathAddress, ModelNode> newAddOperations, List<String> warnings) {
        discardInterceptors(addOperation, CommonAttributes.REMOTING_INTERCEPTORS.getName(), warnings);
        discardInterceptors(addOperation, CommonAttributes.REMOTING_INCOMING_INTERCEPTORS.getName(), warnings);
        discardInterceptors(addOperation, CommonAttributes.REMOTING_OUTGOING_INTERCEPTORS.getName(), warnings);

        // add the server :add operation before eventually adding a ha-policy child :add operation in migrateHAPolicy.
        newAddOperations.put(pathAddress(addOperation.get(OP_ADDR)), addOperation);

        migrateHAPolicy(legacyAddress, addOperation, newAddOperations, warnings);
    }

    private void migrateHAPolicy(PathAddress legacyAddress, ModelNode serverAddOperation, Map<PathAddress, ModelNode> newAddOperations, List<String> warnings) {
        PathAddress serverAddress = PathAddress.pathAddress(serverAddOperation.get(OP_ADDR));

        ModelNode sharedStoreAttr = serverAddOperation.get(SHARED_STORE.getName());
        ModelNode backupAttr = serverAddOperation.get(BACKUP.getName());

        if (sharedStoreAttr.getType() == EXPRESSION || backupAttr.getType() == EXPRESSION) {
            warnings.add(ROOT_LOGGER.couldNotMigrateHA(legacyAddress));
            return;
        }

        boolean sharedStore = sharedStoreAttr.isDefined() ? sharedStoreAttr.asBoolean() : SHARED_STORE.getDefaultValue().asBoolean();
        boolean backup = backupAttr.isDefined() ? backupAttr.asBoolean() : BACKUP.getDefaultValue().asBoolean();

        ModelNode haPolicyAddOperation = createAddOperation();
        final PathAddress haPolicyAddress;

        if (sharedStore) {
            if (backup) {
                haPolicyAddress = serverAddress.append(HA_POLICY, "shared-store-slave");
                setAndDiscard(haPolicyAddOperation, serverAddOperation, ALLOW_FAILBACK, "allow-failback");
                setAndDiscard(haPolicyAddOperation, serverAddOperation, FAILOVER_ON_SHUTDOWN, "failover-on-server-shutdown");
                discardFailbackDelay(serverAddOperation, warnings);
            } else {
                haPolicyAddress = serverAddress.append(HA_POLICY, "shared-store-master");
                setAndDiscard(haPolicyAddOperation, serverAddOperation, FAILOVER_ON_SHUTDOWN, "failover-on-server-shutdown");
                discardFailbackDelay(serverAddOperation, warnings);
            }
        } else {
            if (backup) {
                haPolicyAddress = serverAddress.append(HA_POLICY, "replication-slave");
                setAndDiscard(haPolicyAddOperation, serverAddOperation, ALLOW_FAILBACK, "allow-failback");
                setAndDiscard(haPolicyAddOperation, serverAddOperation, MAX_SAVED_REPLICATED_JOURNAL_SIZE, "max-saved-replicated-journal-size");
                setAndDiscard(haPolicyAddOperation, serverAddOperation, BACKUP_GROUP_NAME, "group-name");
                discardFailbackDelay(serverAddOperation, warnings);
            } else {
                haPolicyAddress = serverAddress.append(HA_POLICY, "replication-master");
                setAndDiscard(haPolicyAddOperation, serverAddOperation, CHECK_FOR_LIVE_SERVER, "check-for-live-server");
                setAndDiscard(haPolicyAddOperation, serverAddOperation, BACKUP_GROUP_NAME, "group-name");
            }
        }
        haPolicyAddOperation.get(OP_ADDR).set(haPolicyAddress.toModelNode());

        newAddOperations.put(haPolicyAddress, haPolicyAddOperation);
    }

    private void discardInterceptors(ModelNode addOperation, String legacyInterceptorsAttributeName, List<String> warnings) {
        if (!addOperation.get(legacyInterceptorsAttributeName).isDefined()) {
            return;
        }
        warnings.add(ROOT_LOGGER.couldNotMigrateInterceptors(legacyInterceptorsAttributeName));
        addOperation.remove(legacyInterceptorsAttributeName);
    }

    /**
     * Discard from a node and set it to a new node if the attribute is defined. Use the {@code newAttributeName} as the messaging-activemq may
     * named differently its corresponding attribute.
     */
    private void setAndDiscard(ModelNode setNode, ModelNode discardNode, AttributeDefinition legacyAttributeDefinition, String newAttributeName) {
        ModelNode attribute = discardNode.get(legacyAttributeDefinition.getName());
        if (attribute.isDefined()) {
            setNode.get(newAttributeName).set(attribute);
            discardNode.remove(legacyAttributeDefinition.getName());
        }
    }

    private void discardUnsupportedAttribute(ModelNode newAddOp, AttributeDefinition legacyAttributeDefinition, List<String> warnings) {
        if (newAddOp.hasDefined(legacyAttributeDefinition.getName())) {
            newAddOp.remove(legacyAttributeDefinition.getName());
            warnings.add(MessagingLogger.ROOT_LOGGER.couldNotMigrateUnsupportedAttribute(legacyAttributeDefinition.getName(), pathAddress(newAddOp.get(OP_ADDR))));
        }
    }

    private void discardFailbackDelay(ModelNode newAddOp, List<String> warnings) {
        if (newAddOp.hasDefined(FAILBACK_DELAY.getName())) {
            newAddOp.remove(FAILBACK_DELAY.getName());
            warnings.add(MessagingLogger.ROOT_LOGGER.couldNotMigrateFailbackDelayAttribute(pathAddress(newAddOp.get(OP_ADDR))));
        }
    }
}<|MERGE_RESOLUTION|>--- conflicted
+++ resolved
@@ -161,13 +161,8 @@
     private static final OperationStepHandler DESCRIBE_MIGRATION_INSTANCE = new MigrateOperation(true);
     private static final OperationStepHandler MIGRATE_INSTANCE = new MigrateOperation(false);
 
-<<<<<<< HEAD
     private static final AttributeDefinition ADD_LEGACY_ENTRIES = SimpleAttributeDefinitionBuilder.create("add-legacy-entries", BOOLEAN, true)
-            .setDefaultValue(new ModelNode(false))
-=======
-    private static final AttributeDefinition ADD_LEGACY_ENTRIES = SimpleAttributeDefinitionBuilder.create("add-legacy-entries", BOOLEAN)
             .setDefaultValue(ModelNode.FALSE)
->>>>>>> fc6b8f1d
             .build();
     public static final String HA_POLICY = "ha-policy";
 
