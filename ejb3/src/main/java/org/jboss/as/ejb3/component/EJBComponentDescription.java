--- conflicted
+++ resolved
@@ -943,11 +943,7 @@
                     } else {
                         final String securityDomainName = SecurityDomainDependencyConfigurator.this.ejbComponentDescription.getResolvedSecurityDomain();
                         if (securityDomainName != null && !securityDomainName.isEmpty()) {
-<<<<<<< HEAD
-                            throw ROOT_LOGGER.legacySecurityUnsupported();
-=======
                             throw ROOT_LOGGER.legacySecurityUnsupported(securityDomainName);
->>>>>>> 9041393b
                         }
                     }
                 }
