/*
 *
 *  * JBoss, Home of Professional Open Source.
 *  * Copyright 2011, Red Hat, Inc., and individual contributors
 *  * as indicated by the @author tags. See the copyright.txt file in the
 *  * distribution for a full listing of individual contributors.
 *  *
 *  * This is free software; you can redistribute it and/or modify it
 *  * under the terms of the GNU Lesser General Public License as
 *  * published by the Free Software Foundation; either version 2.1 of
 *  * the License, or (at your option) any later version.
 *  *
 *  * This software is distributed in the hope that it will be useful,
 *  * but WITHOUT ANY WARRANTY; without even the implied warranty of
 *  * MERCHANTABILITY or FITNESS FOR A PARTICULAR PURPOSE. See the GNU
 *  * Lesser General Public License for more details.
 *  *
 *  * You should have received a copy of the GNU Lesser General Public
 *  * License along with this software; if not, write to the Free
 *  * Software Foundation, Inc., 51 Franklin St, Fifth Floor, Boston, MA
 *  * 02110-1301 USA, or see the FSF site: http://www.fsf.org.
 *
 */

package org.jboss.as.ejb3.logging;

import java.io.File;
import java.io.IOException;
import java.lang.reflect.Method;
import java.rmi.RemoteException;
import java.sql.SQLException;
import java.util.Date;
import java.util.Set;
import java.util.concurrent.CancellationException;
import java.util.concurrent.TimeUnit;
import java.util.concurrent.TimeoutException;

import javax.ejb.ConcurrentAccessTimeoutException;
import javax.ejb.EJBAccessException;
import javax.ejb.EJBException;
import javax.ejb.EJBTransactionRequiredException;
import javax.ejb.IllegalLoopbackException;
import javax.ejb.LockType;
import javax.ejb.NoMoreTimeoutsException;
import javax.ejb.NoSuchEJBException;
import javax.ejb.NoSuchEntityException;
import javax.ejb.NoSuchObjectLocalException;
import javax.ejb.ObjectNotFoundException;
import javax.ejb.RemoveException;
import javax.ejb.ScheduleExpression;
import javax.ejb.Timer;
import javax.ejb.TimerHandle;
import javax.ejb.TransactionAttributeType;
import javax.interceptor.InvocationContext;
import javax.naming.Context;
import javax.resource.ResourceException;
import javax.resource.spi.UnavailableException;
import javax.resource.spi.endpoint.MessageEndpoint;
import javax.security.auth.callback.Callback;
import javax.security.auth.callback.UnsupportedCallbackException;
import javax.transaction.NotSupportedException;
import javax.transaction.RollbackException;
import javax.transaction.Transaction;
import javax.transaction.xa.Xid;
import javax.xml.stream.Location;
import javax.xml.stream.XMLStreamException;

import org.jboss.as.controller.OperationFailedException;
import org.jboss.as.controller.PathAddress;
import org.jboss.as.controller.PathElement;
import org.jboss.as.ee.component.Component;
import org.jboss.as.ee.component.ComponentCreateServiceFactory;
import org.jboss.as.ee.component.ComponentDescription;
import org.jboss.as.ee.component.ComponentInstance;
import org.jboss.as.ee.component.ResourceInjectionTarget;
import org.jboss.as.ejb3.EJBMethodIdentifier;
import org.jboss.as.ejb3.component.EJBComponent;
import org.jboss.as.ejb3.component.EJBComponentDescription;
import org.jboss.as.ejb3.component.EJBComponentUnavailableException;
import org.jboss.as.ejb3.component.EJBViewDescription;
import org.jboss.as.ejb3.component.MethodIntf;
import org.jboss.as.ejb3.component.messagedriven.MessageDrivenComponent;
import org.jboss.as.ejb3.component.stateful.StatefulSessionComponentInstance;
import org.jboss.as.ejb3.concurrency.LockableComponent;
import org.jboss.as.ejb3.deployment.DeploymentModuleIdentifier;
import org.jboss.as.ejb3.subsystem.EJB3SubsystemModel;
import org.jboss.as.ejb3.subsystem.deployment.EJBComponentType;
import org.jboss.as.ejb3.subsystem.deployment.InstalledComponent;
import org.jboss.as.ejb3.timerservice.TimerImpl;
import org.jboss.as.ejb3.timerservice.persistence.TimeoutMethod;
import org.jboss.as.ejb3.tx.TimerTransactionRolledBackException;
import org.jboss.as.naming.context.NamespaceContextSelector;
import org.jboss.as.server.deployment.DeploymentUnit;
import org.jboss.as.server.deployment.DeploymentUnitProcessingException;
import org.jboss.dmr.ModelNode;
import org.jboss.ejb.client.EJBLocator;
import org.jboss.ejb.client.SessionID;
import org.jboss.ejb.client.XidTransactionID;
import org.jboss.invocation.InterceptorContext;
import org.jboss.invocation.proxy.MethodIdentifier;
import org.jboss.jandex.AnnotationTarget;
import org.jboss.jandex.ClassInfo;
import org.jboss.jandex.MethodInfo;
import org.jboss.jca.core.spi.rar.NotFoundException;
import org.jboss.logging.BasicLogger;
import org.jboss.logging.Logger;
import org.jboss.logging.annotations.Cause;
import org.jboss.logging.annotations.LogMessage;
import org.jboss.logging.annotations.Message;
import org.jboss.logging.annotations.MessageLogger;
import org.jboss.logging.annotations.Param;
import org.jboss.metadata.ejb.spec.MethodParametersMetaData;
import org.jboss.msc.service.ServiceController;
import org.jboss.msc.service.ServiceName;
import org.jboss.msc.service.StartException;
import org.jboss.remoting3.Channel;
import org.jboss.remoting3.MessageInputStream;
import org.wildfly.clustering.group.Group;

import static org.jboss.logging.Logger.Level.ERROR;
import static org.jboss.logging.Logger.Level.INFO;
import static org.jboss.logging.Logger.Level.WARN;
import static org.jboss.logging.Logger.Level.DEBUG;

/**
 * @author <a href="mailto:Flemming.Harms@gmail.com">Flemming Harms</a>
 * @author <a href="mailto:david.lloyd@redhat.com">David M. Lloyd</a>
 */
@MessageLogger(projectCode = "WFLYEJB", length = 4)
public interface EjbLogger extends BasicLogger {

    EjbLogger ROOT_LOGGER = Logger.getMessageLogger(EjbLogger.class, "org.jboss.as.ejb3");

    /**
     * A logger with the category {@code org.jboss.as.ejb3.deployment} used for deployment log messages
     */
    EjbLogger DEPLOYMENT_LOGGER = Logger.getMessageLogger(EjbLogger.class, "org.jboss.as.ejb3.deployment");

    /**
     * A logger with the category {@code org.jboss.as.ejb3.remote} used for remote log messages
     */
    EjbLogger REMOTE_LOGGER = Logger.getMessageLogger(EjbLogger.class, "org.jboss.as.ejb3.remote");

    /**
     * logger use to log EJB invocation errors
     */
    EjbLogger EJB3_INVOCATION_LOGGER = Logger.getMessageLogger(EjbLogger.class, "org.jboss.as.ejb3.invocation");

    /**
     * logger use to log EJB timer messages
     */
    EjbLogger EJB3_TIMER_LOGGER = Logger.getMessageLogger(EjbLogger.class, "org.jboss.as.ejb3.timer");

    /**
     * Logs an error message indicating an exception occurred while removing an inactive bean.
     *
     * @param id the session id that could not be removed
     */
    @LogMessage(level = ERROR)
    @Message(id = 1, value = "Failed to remove %s from cache")
    void cacheRemoveFailed(Object id);

    /**
     * Logs a warning message indicating an EJB for the specific id could not be found
     *
     * @param id the session id that could not be released
     */
    @LogMessage(level = INFO)
    @Message(id = 2, value = "Failed to find SFSB instance with session ID %s in cache")
    void cacheEntryNotFound(Object id);

    /**
     * Logs an error message indicating an exception occurred while executing an invocation
     *
     * @param cause the cause of the error.
     */
    @LogMessage(level = ERROR)
    @Message(id = 3, value = "Asynchronous invocation failed")
    void asyncInvocationFailed(@Cause Throwable cause);

    /**
     * Logs an error message indicating an exception occurred while getting status
     *
     * @param cause the cause of the error.
     */
    @LogMessage(level = ERROR)
    @Message(id = 4, value = "failed to get tx manager status; ignoring")
    void getTxManagerStatusFailed(@Cause Throwable cause);

    /**
     * Logs an error message indicating an exception occurred while calling setRollBackOnly
     *
     * @param se the cause of the error.
     */
    @LogMessage(level = ERROR)
    @Message(id = 5, value = "failed to set rollback only; ignoring")
    void setRollbackOnlyFailed(@Cause Throwable se);

    /**
     * Logs a warning message indicating ActivationConfigProperty will be ignored since it is not allowed by resource adapter
     *
     * @param propName
     * @param resourceAdapterName
     */
    @LogMessage(level = WARN)
    @Message(id = 6, value = "ActivationConfigProperty %s will be ignored since it is not allowed by resource adapter: %s")
    void activationConfigPropertyIgnored(Object propName, String resourceAdapterName);

    /**
     * Logs an error message indicating Discarding stateful component instance due to exception
     *
     * @param component the discarded instance
     * @param t         the cause of error
     */
    @LogMessage(level = ERROR)
    @Message(id = 7, value = "Discarding stateful component instance: %s due to exception")
    void discardingStatefulComponent(StatefulSessionComponentInstance component, @Cause Throwable t);

    /**
     * Logs an error message indicating it failed to remove bean with the specified session id
     *
     * @param componentName
     * @param sessionId
     * @param t             the cause of error
     */
    @LogMessage(level = ERROR)
    @Message(id = 8, value = "Failed to remove bean: %s with session id %s")
    void failedToRemoveBean(String componentName, SessionID sessionId, @Cause Throwable t);

    /**
     * Logs an info message indicating it could not find stateful session bean instance with id
     *
     * @param sessionId     the id of the session bean
     * @param componentName
     */
    @LogMessage(level = INFO)
    @Message(id = 9, value = "Could not find stateful session bean instance with id: %s for bean: %s during destruction. Probably already removed")
    void failToFindSfsbWithId(SessionID sessionId, String componentName);

    /**
     * Logs a warning message indicating Default interceptor class is not listed in the <interceptors> section of ejb-jar.xml and will not be applied"
     */
    @LogMessage(level = WARN)
    @Message(id = 10, value = "Default interceptor class %s is not listed in the <interceptors> section of ejb-jar.xml and will not be applied")
    void defaultInterceptorClassNotListed(String clazz);

    /**
     * Logs a warning message indicating No method found on EJB while processing exclude-list element in ejb-jar.xml
     */
    @LogMessage(level = WARN)
    @Message(id = 11, value = "No method named: %s found on EJB: %s while processing exclude-list element in ejb-jar.xml")
    void noMethodFoundOnEjbExcludeList(String methodName, String ejbName);

    /**
     * Logs a warning message indicating No method with param types found on EJB while processing exclude-list element in ejb-jar.xml
     */
    @LogMessage(level = WARN)
    @Message(id = 12, value = "No method named: %s with param types: %s found on EJB: %s while processing exclude-list element in ejb-jar.xml")
    void noMethodFoundOnEjbWithParamExcludeList(String methodName, String s, String ejbName);

    /**
     * Logs a warning message indicating no method named found on EJB while processing method-permission element in ejb-jar.xml
     */
    @LogMessage(level = WARN)
    @Message(id = 13, value = "No method named: %s found on EJB: %s while processing method-permission element in ejb-jar.xml")
    void noMethodFoundOnEjbPermission(String methodName, String ejbName);

    /**
     * Logs a warning message indicating No method with param type found on EJB while processing method-permission element in ejb-jar.xml
     */
    @LogMessage(level = WARN)
    @Message(id = 14, value = "No method named: %s with param types: %s found on EJB: %s while processing method-permission element in ejb-jar.xml")
    void noMethodFoundWithParamOnEjbMethodPermission(String methodName, String s, String ejbName);


    /**
     * Logs a warning message indicating Unknown timezone id found in schedule expression. Ignoring it and using server's timezone
     */
    @LogMessage(level = WARN)
    @Message(id = 15, value = "Unknown timezone id: %s found in schedule expression. Ignoring it and using server's timezone: %s")
    void unknownTimezoneId(String timezoneId, String id);

    /**
     * Logs a warning message indicating the timer persistence is not enabled, persistent timers will not survive JVM restarts
     */
    @LogMessage(level = WARN)
    @Message(id = 16, value = "Timer persistence is not enabled, persistent timers will not survive JVM restarts")
    void timerPersistenceNotEnable();

    /**
     * Logs an info message indicating the next expiration is null. No tasks will be scheduled for timer
     */
    @LogMessage(level = INFO)
    @Message(id = 17, value = "Next expiration is null. No tasks will be scheduled for timer %S")
    void nextExpirationIsNull(TimerImpl timer);

    /**
     * Logs an error message indicating Ignoring exception during setRollbackOnly
     */
    @LogMessage(level = ERROR)
    @Message(id = 18, value = "Ignoring exception during setRollbackOnly")
    void ignoringException(@Cause Throwable e);

    /**
     * Logs a warning message indicating the unregistered an already registered Timerservice with id %s and a new instance will be registered
     */
    @LogMessage(level = WARN)
    @Message(id = 19, value = "Unregistered an already registered Timerservice with id %s and a new instance will be registered")
    void UnregisteredRegisteredTimerService(String timedObjectId);

    /**
     * Logs an error message indicating an error invoking timeout for timer
     */
    @LogMessage(level = ERROR)
    @Message(id = 20, value = "Error invoking timeout for timer: %s")
    void errorInvokeTimeout(Timer timer, @Cause Throwable e);

    /**
     * Logs an info message indicating timer will be retried
     */
    @LogMessage(level = INFO)
    @Message(id = 21, value = "Timer: %s will be retried")
    void timerRetried(Timer timer);

    /**
     * Logs an error message indicating an error during retyring timeout for timer
     */
    @LogMessage(level = ERROR)
    @Message(id = 22, value = "Error during retrying timeout for timer: %s")
    void errorDuringRetryTimeout(Timer timer, @Cause Throwable e);

    /**
     * Logs an info message indicating retrying timeout for timer
     */
    @LogMessage(level = INFO)
    @Message(id = 23, value = "Retrying timeout for timer: %s")
    void retryingTimeout(Timer timer);

    /**
     * Logs an info message indicating timer is not active, skipping retry of timer
     */
    @LogMessage(level = INFO)
    @Message(id = 24, value = "Timer is not active, skipping retry of timer: %s")
    void timerNotActive(Timer timer);

    /**
     * Logs a warning message indicating could not read timer information for EJB component
     */
    @LogMessage(level = WARN)
    @Message(id = 26, value = "Could not read timer information for EJB component %s")
    void failToReadTimerInformation(String componentName);

    /**
     * Logs an error message indicating it could not remove persistent timer
     */
    @LogMessage(level = ERROR)
    @Message(id = 27, value = "Could not remove persistent timer %s")
    void failedToRemovePersistentTimer(File file);

    /**
     * Logs an error message indicating it's not a directory, could not restore timers"
     */
    @LogMessage(level = ERROR)
    @Message(id = 28, value = "%s is not a directory, could not restore timers")
    void failToRestoreTimers(File file);

    /**
     * Logs an error message indicating it could not restore timer from file
     */
    @LogMessage(level = ERROR)
    @Message(id = 29, value = "Could not restore timer from %s")
    void failToRestoreTimersFromFile(File timerFile, @Cause Throwable e);

    /**
     * Logs an error message indicating error closing file
     */
    @LogMessage(level = ERROR)
    @Message(id = 30, value = "error closing file ")
    void failToCloseFile(@Cause Throwable e);

    /**
     * Logs an error message indicating Could not restore timers for specified id
     */
    @LogMessage(level = ERROR)
    @Message(id = 31, value = "Could not restore timers for %s")
    void failToRestoreTimersForObjectId(String timedObjectId, @Cause Throwable e);

    /**
     * Logs an error message indicating Could not restore timers for specified id
     */
    @LogMessage(level = ERROR)
    @Message(id = 32, value = "Could not create directory %s to persist EJB timers.")
    void failToCreateDirectoryForPersistTimers(File file);

    /**
     * Logs an error message indicating it discarding entity component instance
     */
//    @LogMessage(level = ERROR)
//    @Message(id = 33, value = "Discarding entity component instance: %s due to exception")
//    void discardingEntityComponent(EntityBeanComponentInstance instance, @Cause Throwable t);

    /**
     * Logs an error message indicating that an invocation failed
     */
    @LogMessage(level = ERROR)
    @Message(id = 34, value = "EJB Invocation failed on component %s for method %s")
    void invocationFailed(String component, Method method, @Cause Throwable t);

    /**
     * Logs an error message indicating that an ejb client proxy could not be swapped out in a RMI invocation
     */
    @LogMessage(level = WARN)
    @Message(id = 35, value = "Could not find EJB for locator %s, EJB client proxy will not be replaced")
    void couldNotFindEjbForLocatorIIOP(EJBLocator<?> locator);


    /**
     * Logs an error message indicating that an ejb client proxy could not be swapped out in a RMI invocation
     */
    @LogMessage(level = WARN)
    @Message(id = 36, value = "EJB %s is not being replaced with a Stub as it is not exposed over IIOP")
    void ejbNotExposedOverIIOP(EJBLocator<?> locator);

    /**
     * Logs an error message indicating that dynamic stub creation failed
     */
    @LogMessage(level = ERROR)
    @Message(id = 37, value = "Dynamic stub creation failed for class %s")
    void dynamicStubCreationFailed(String clazz, @Cause Throwable t);


    /**
     */
    @LogMessage(level = ERROR)
    @Message(id = 38, value = "Exception releasing entity")
    void exceptionReleasingEntity(@Cause Throwable t);

    /**
     * Log message indicating that an unsupported client marshalling strategy was received from a remote client
     *
     * @param strategy The client marshalling strategy
     * @param channel  The channel on which the client marshalling strategy was received
     */
    @LogMessage(level = INFO)
    @Message(id = 39, value = "Unsupported client marshalling strategy %s received on channel %s ,no further communication will take place")
    void unsupportedClientMarshallingStrategy(String strategy, Channel channel);


    /**
     * Log message indicating that some error caused a channel to be closed
     *
     * @param channel The channel being closed
     * @param t       The cause
     */
    @LogMessage(level = ERROR)
    @Message(id = 40, value = "Closing channel %s due to an error")
    void closingChannel(Channel channel, @Cause Throwable t);

    /**
     * Log message indicating that a {@link Channel.Receiver#handleEnd(org.jboss.remoting3.Channel)} notification
     * was received and the channel is being closed
     *
     * @param channel The channel for which the {@link Channel.Receiver#handleEnd(org.jboss.remoting3.Channel)} notification
     *                was received
     */
    @LogMessage(level = DEBUG)
    @Message(id = 41, value = "Channel end notification received, closing channel %s")
    void closingChannelOnChannelEnd(Channel channel);

    /**
     * Logs a message which includes the resource adapter name and the destination on which a message driven bean
     * is listening
     *
     * @param mdbName The message driven bean name
     * @param raName  The resource adapter name
     */
    @LogMessage(level = INFO)
    @Message(id = 42, value = "Started message driven bean '%s' with '%s' resource adapter")
    void logMDBStart(final String mdbName, final String raName);

    /**
     * Logs a waring message indicating an overlapped invoking timeout for timer
     */
    @LogMessage(level = WARN)
    @Message(id = 43, value = "A previous execution of timer %s is still in progress, skipping this overlapping scheduled execution at: %s.")
    void skipOverlappingInvokeTimeout(Timer timer, Date scheduledTime);

    /**
     * Returns a {@link IllegalStateException} indicating that {@link org.jboss.jca.core.spi.rar.ResourceAdapterRepository}
     * was unavailable
     *
     * @return
     */
    @Message(id = 44, value = "Resource adapter repository is not available")
    IllegalStateException resourceAdapterRepositoryUnAvailable();

    /**
     * Returns a {@link IllegalArgumentException} indicating that no {@link org.jboss.jca.core.spi.rar.Endpoint}
     * could be found for a resource adapter named <code>resourceAdapterName</code>
     *
     * @param resourceAdapterName The name of the resource adapter
     * @param notFoundException   The original exception cause
     * @return
     */
    @Message(id = 45, value = "Could not find an Endpoint for resource adapter %s")
    IllegalArgumentException noSuchEndpointException(final String resourceAdapterName, @Cause NotFoundException notFoundException);

    /**
     * Returns a {@link IllegalStateException} indicating that the {@link org.jboss.jca.core.spi.rar.Endpoint}
     * is not available
     *
     * @param componentName The MDB component name
     * @return
     */
    @Message(id = 46, value = "Endpoint is not available for message driven component %s")
    IllegalStateException endpointUnAvailable(String componentName);

    /**
     * Returns a {@link RuntimeException} indicating that the {@link org.jboss.jca.core.spi.rar.Endpoint}
     * for the message driven component, could not be deactivated
     *
     * @param componentName The message driven component name
     * @param cause         Original cause
     * @return
     */
    @Message(id = 47, value = "Could not deactivate endpoint for message driven component %s")
    RuntimeException failureDuringEndpointDeactivation(final String componentName, @Cause ResourceException cause);

    @Message(id = 48, value = "")
    UnsupportedCallbackException unsupportedCallback(@Param Callback current);

    @Message(id = 49, value = "Could not create an instance of cluster node selector %s for cluster %s")
    RuntimeException failureDuringLoadOfClusterNodeSelector(final String clusterNodeSelectorName, final String clusterName, @Cause Exception e);

    @LogMessage(level = WARN)
    @Message(id = 50, value = "Failed to parse property %s due to %s")
    void failedToCreateOptionForProperty(String propertyName, String reason);

    @Message(id = 51, value = "Could not find view %s for EJB %s")
    IllegalStateException viewNotFound(String viewClass, String ejbName);

    @Message(id = 52, value = "Cannot perform asynchronous local invocation for component that is not a session bean")
    RuntimeException asyncInvocationOnlyApplicableForSessionBeans();

    @Message(id = 53, value = "%s is not a Stateful Session bean in app: %s module: %s distinct-name: %s")
    IllegalArgumentException notStatefulSessionBean(String ejbName, String appName, String moduleName, String distinctName);

    @Message(id = 54, value = "Failed to marshal EJB parameters")
    RuntimeException failedToMarshalEjbParameters(@Cause Exception e);

    @Message(id = 55, value = "No matching deployment for EJB: %s")
    NoSuchEJBException unknownDeployment(EJBLocator<?> locator);

    @Message(id = 56, value = "Could not find EJB in matching deployment: %s")
    NoSuchEJBException ejbNotFoundInDeployment(EJBLocator<?> locator);

    @Message(id = 57, value = "%s annotation is only valid on method targets")
    IllegalArgumentException annotationApplicableOnlyForMethods(String annotationName);

    @Message(id = 58, value = "Method %s, on class %s, annotated with @javax.interceptor.AroundTimeout is expected to accept a single param of type javax.interceptor.InvocationContext")
    IllegalArgumentException aroundTimeoutMethodExpectedWithInvocationContextParam(String methodName, String className);

    @Message(id = 59, value = "Method %s, on class %s, annotated with @javax.interceptor.AroundTimeout must return Object type")
    IllegalArgumentException aroundTimeoutMethodMustReturnObjectType(String methodName, String className);

    @Message(id = 60, value = "Wrong tx on thread: expected %s, actual %s")
    IllegalStateException wrongTxOnThread(Transaction expected, Transaction actual);

    @Message(id = 61, value = "Unknown transaction attribute %s on invocation %s")
    IllegalStateException unknownTxAttributeOnInvocation(TransactionAttributeType txAttr, InterceptorContext invocation);

    @Message(id = 62, value = "Transaction is required for invocation %s")
    EJBTransactionRequiredException txRequiredForInvocation(InterceptorContext invocation);

    @Message(id = 63, value = "Transaction present on server in Never call (EJB3 13.6.2.6)")
    EJBException txPresentForNeverTxAttribute();

    @LogMessage(level = ERROR)
    @Message(id = 64, value = "Failed to set transaction for rollback only")
    void failedToSetRollbackOnly(@Cause Exception e);

    @Message(id = 65, value = "View interface cannot be null")
    IllegalArgumentException viewInterfaceCannotBeNull();

//    @Message(id = 66, value = "Cannot call getEjbObject before the object is associated with a primary key")
//    IllegalStateException cannotCallGetEjbObjectBeforePrimaryKeyAssociation();
//
//    @Message(id = 67, value = "Cannot call getEjbLocalObject before the object is associated with a primary key")
//    IllegalStateException cannotCallGetEjbLocalObjectBeforePrimaryKeyAssociation();

    @Message(id = 68, value = "Could not load view class for component %s")
    RuntimeException failedToLoadViewClassForComponent(@Cause Exception e, String componentName);

//    @Message(id = 69, value = "Entities can not be created for %s bean since no create method is available.")
//    IllegalStateException entityCannotBeCreatedDueToMissingCreateMethod(String beanName);
//
//    @Message(id = 70, value = "%s is not an entity bean component")
//    IllegalArgumentException notAnEntityBean(Component component);
//
//    @Message(id = 71, value = "Instance for PK [%s] already registered")
//    IllegalStateException instanceAlreadyRegisteredForPK(Object primaryKey);
//
//    @Message(id = 72, value = "Instance [%s] not found in cache")
//    IllegalStateException entityBeanInstanceNotFoundInCache(EntityBeanComponentInstance instance);

    @Message(id = 73, value = "Illegal call to EJBHome.remove(Object) on a session bean")
    RemoveException illegalCallToEjbHomeRemove();

    @Message(id = 74, value = "EJB 3.1 FR 13.6.2.8 setRollbackOnly is not allowed with SUPPORTS transaction attribute")
    IllegalStateException setRollbackOnlyNotAllowedForSupportsTxAttr();

    @Message(id = 75, value = "Cannot call getPrimaryKey on a session bean")
    EJBException cannotCallGetPKOnSessionBean();

    @Message(id = 76, value = "Singleton beans cannot have EJB 2.x views")
    RuntimeException ejb2xViewNotApplicableForSingletonBeans();

//    @Message(id = 77, value = "ClassTable %s cannot find a class for class index %d")
//    ClassNotFoundException classNotFoundInClassTable(String classTableName, int index);

    @Message(id = 78, value = "Bean %s does not have an EJBLocalObject")
    IllegalStateException ejbLocalObjectUnavailable(String beanName);

    @Message(id = 79, value = "[EJB 3.1 spec, section 14.1.1] Class: %s cannot be marked as an application exception because it is not of type java.lang.Exception")
    IllegalArgumentException cannotBeApplicationExceptionBecauseNotAnExceptionType(Class<?> klass);

    @Message(id = 80, value = "[EJB 3.1 spec, section 14.1.1] Exception class: %s cannot be marked as an application exception because it is of type java.rmi.RemoteException")
    IllegalArgumentException rmiRemoteExceptionCannotBeApplicationException(Class<?> klass);

    @Message(id = 81, value = "%s annotation is allowed only on classes. %s is not a class")
    RuntimeException annotationOnlyAllowedOnClass(String annotationName, AnnotationTarget incorrectTarget);

    @Message(id = 82, value = "Bean %s specifies @Remote annotation, but does not implement 1 interface")
    DeploymentUnitProcessingException beanWithRemoteAnnotationImplementsMoreThanOneInterface(Class<?> beanClass);

    @Message(id = 83, value = "Bean %s specifies @Local annotation, but does not implement 1 interface")
    DeploymentUnitProcessingException beanWithLocalAnnotationImplementsMoreThanOneInterface(Class<?> beanClass);

    @Message(id = 84, value = "Could not analyze remote interface for %s")
    RuntimeException failedToAnalyzeRemoteInterface(@Cause Exception e, String beanName);

    @Message(id = 85, value = "Exception while parsing %s")
    DeploymentUnitProcessingException failedToParse(@Cause Exception e, String filePath);

    @Message(id = 86, value = "Failed to install management resources for %s")
    DeploymentUnitProcessingException failedToInstallManagementResource(@Cause Exception e, String componentName);

    @Message(id = 87, value = "Could not load view %s")
    RuntimeException failedToLoadViewClass(@Cause Exception e, String viewClassName);

    @Message(id = 88, value = "Could not determine type of ejb-ref %s for injection target %s")
    DeploymentUnitProcessingException couldNotDetermineEjbRefForInjectionTarget(String ejbRefName, ResourceInjectionTarget injectionTarget);

    @Message(id = 89, value = "Could not determine type of ejb-local-ref %s for injection target %s")
    DeploymentUnitProcessingException couldNotDetermineEjbLocalRefForInjectionTarget(String ejbLocalRefName, ResourceInjectionTarget injectionTarget);

    @Message(id = 90, value = "@EJB injection target %s is invalid. Only setter methods are allowed")
    IllegalArgumentException onlySetterMethodsAllowedToHaveEJBAnnotation(MethodInfo methodInfo);

    @Message(id = 91, value = "@EJB attribute 'name' is required for class level annotations. Class: %s")
    DeploymentUnitProcessingException nameAttributeRequiredForEJBAnnotationOnClass(String className);

    @Message(id = 92, value = "@EJB attribute 'beanInterface' is required for class level annotations. Class: %s")
    DeploymentUnitProcessingException beanInterfaceAttributeRequiredForEJBAnnotationOnClass(String className);

    @Message(id = 93, value = "Module hasn't been attached to deployment unit %s")
    IllegalStateException moduleNotAttachedToDeploymentUnit(DeploymentUnit deploymentUnit);

    @Message(id = 94, value = "EJB 3.1 FR 5.4.2 MessageDrivenBean %s does not implement 1 interface nor specifies message listener interface")
    DeploymentUnitProcessingException mdbDoesNotImplementNorSpecifyMessageListener(ClassInfo beanClass);

    @Message(id = 95, value = "Unknown session bean type %s")
    IllegalArgumentException unknownSessionBeanType(String sessionType);

    @Message(id = 96, value = "More than one method found with name %s on %s")
    DeploymentUnitProcessingException moreThanOneMethodWithSameNameOnComponent(String methodName, Class<?> componentClass);

    @Message(id = 97, value = "Unknown EJB locator type %s")
    RuntimeException unknownEJBLocatorType(EJBLocator<?> locator);

    @Message(id = 98, value = "Could not create CORBA object for %s")
    RuntimeException couldNotCreateCorbaObject(@Cause Exception cause, EJBLocator<?> locator);

    @Message(id = 99, value = "Provided locator %s was not for EJB %s")
    IllegalArgumentException incorrectEJBLocatorForBean(EJBLocator<?> locator, String beanName);

    @Message(id = 100, value = "Failed to lookup java:comp/ORB")
    IOException failedToLookupORB();

    @Message(id = 101, value = "%s is not an ObjectImpl")
    IOException notAnObjectImpl(Class<?> type);

    @Message(id = 102, value = "Message endpoint %s has already been released")
    UnavailableException messageEndpointAlreadyReleased(MessageEndpoint messageEndpoint);

    @Message(id = 103, value = "Cannot handle client version %s")
    RuntimeException ejbRemoteServiceCannotHandleClientVersion(byte version);

    @Message(id = 104, value = "Could not find marshaller factory for marshaller strategy %s")
    RuntimeException failedToFindMarshallerFactoryForStrategy(String marshallerStrategy);

    @Message(id = 105, value = "%s is not an EJB component")
    IllegalArgumentException notAnEJBComponent(Component component);

    @Message(id = 106, value = "Could not load method param class %s of timeout method")
    RuntimeException failedToLoadTimeoutMethodParamClass(@Cause Exception cause, String className);

    @Message(id = 107, value = "Timer invocation failed, invoker is not started")
    IllegalStateException timerInvocationFailedDueToInvokerNotBeingStarted();

//    @Message(id = 108, value = "Could not load timer with id %s")
//    NoSuchObjectLocalException timerNotFound(String timerId);

    @Message(id = 109, value = "Invalid value for second: %s")
    IllegalArgumentException invalidValueForSecondInScheduleExpression(String value);

    @Message(id = 110, value = "Timer invocation failed, transaction rolled back")
    TimerTransactionRolledBackException timerInvocationRolledBack();

    @LogMessage(level = INFO)
    @Message(id = 111, value = "No jndi bindings will be created for EJB %s since no views are exposed")
    void noJNDIBindingsForSessionBean(String beanName);

    @LogMessage(level = WARN)
    @Message(id = 112, value = "Could not send cluster formation message to the client on channel %s")
    void failedToSendClusterFormationMessageToClient(@Cause Exception e, Channel channel);

    @LogMessage(level = WARN)
    @Message(id = 113, value = "Could not send module availability notification of module %s on channel %s")
    void failedToSendModuleAvailabilityMessageToClient(@Cause Exception e, DeploymentModuleIdentifier deploymentId, Channel channel);

    @LogMessage(level = WARN)
    @Message(id = Message.INHERIT, value = "Could not send initial module availability report to channel %s")
    void failedToSendModuleAvailabilityMessageToClient(@Cause Exception e, Channel channel);

    @LogMessage(level = WARN)
    @Message(id = 114, value = "Could not send module un-availability notification of module %s on channel %s")
    void failedToSendModuleUnavailabilityMessageToClient(@Cause Exception e, DeploymentModuleIdentifier deploymentId, Channel channel);

    @LogMessage(level = WARN)
    @Message(id = 115, value = "Could not send a cluster formation message for cluster: %s to the client on channel %s")
    void failedToSendClusterFormationMessageToClient(@Cause Exception e, String clusterName, Channel channel);

    @LogMessage(level = WARN)
    @Message(id = 116, value = "Could not write a new cluster node addition message to channel %s")
    void failedToSendClusterNodeAdditionMessageToClient(@Cause Exception e, Channel channel);

    @LogMessage(level = WARN)
    @Message(id = 117, value = "Could not write a cluster node removal message to channel %s")
    void failedToSendClusterNodeRemovalMessageToClient(@Cause Exception e, Channel channel);

    @LogMessage(level = WARN)
    @Message(id = 118, value = "[EJB3.1 spec, section 4.9.2] Session bean implementation class MUST NOT be a interface - %s is an interface, hence won't be considered as a session bean")
    void sessionBeanClassCannotBeAnInterface(String className);

    @LogMessage(level = WARN)
    @Message(id = 119, value = "[EJB3.1 spec, section 4.9.2] Session bean implementation class MUST be public, not abstract and not final - %s won't be considered as a session bean, since it doesn't meet that requirement")
    void sessionBeanClassMustBePublicNonAbstractNonFinal(String className);

    @LogMessage(level = WARN)
    @Message(id = 120, value = "[EJB3.1 spec, section 5.6.2] Message driven bean implementation class MUST NOT be a interface - %s is an interface, hence won't be considered as a message driven bean")
    void mdbClassCannotBeAnInterface(String className);

    @LogMessage(level = WARN)
    @Message(id = 121, value = "[EJB3.1 spec, section 5.6.2] Message driven bean implementation class MUST be public, not abstract and not final - %s won't be considered as a message driven bean, since it doesn't meet that requirement")
    void mdbClassMustBePublicNonAbstractNonFinal(String className);

    @LogMessage(level = WARN)
    @Message(id = 122, value = "Method %s was a async method but the client could not be informed about the same. This will mean that the client might block till the method completes")
    void failedToSendAsyncMethodIndicatorToClient(@Cause Throwable t, Method invokedMethod);

    @LogMessage(level = WARN)
    @Message(id = 123, value = "Asynchronous invocations are only supported on session beans. Bean class %s is not a session bean, invocation on method %s will have no asynchronous semantics")
    void asyncMethodSupportedOnlyForSessionBeans(Class<?> beanClass, Method invokedMethod);

    @LogMessage(level = INFO)
    @Message(id = 124, value = "Cannot add cluster node %s to cluster %s since none of the client mappings matched for addresses %s")
    void cannotAddClusterNodeDueToUnresolvableClientMapping(final String nodeName, final String clusterName, final Object bindings);

    @Message(id = 125, value = "Could not create an instance of deployment node selector %s")
    DeploymentUnitProcessingException failedToCreateDeploymentNodeSelector(@Cause Exception e, String deploymentNodeSelectorClassName);

    @Message(id = 126, value = "Could not lookup service %s")
    IllegalStateException serviceNotFound(ServiceName serviceName);

    @Message(id = 127, value = "EJB %s of type %s must have public default constructor")
    DeploymentUnitProcessingException ejbMustHavePublicDefaultConstructor(String componentName, String componentClassName);

    @Message(id = 128, value = "EJB %s of type %s must not be inner class")
    DeploymentUnitProcessingException ejbMustNotBeInnerClass(String componentName, String componentClassName);

    @Message(id = 129, value = "EJB %s of type %s must be declared public")
    DeploymentUnitProcessingException ejbMustBePublicClass(String componentName, String componentClassName);

    @Message(id = 130, value = "EJB %s of type %s must not be declared final")
    DeploymentUnitProcessingException ejbMustNotBeFinalClass(String componentName, String componentClassName);

    @Message(id = 131, value = "EJB client context selector failed due to unavailability of %s service")
    IllegalStateException ejbClientContextSelectorUnableToFunctionDueToMissingService(ServiceName serviceName);

    @Message(id = 132, value = "@PostConstruct method of EJB singleton %s of type %s has been recursively invoked")
    IllegalStateException reentrantSingletonCreation(String componentName, String componentClassName);

    @Message(id = 133, value = "Failed to read EJB info")
    IOException failedToReadEjbInfo(@Cause Throwable e);

    @Message(id = 134, value = "Failed to read EJB Locator")
    IOException failedToReadEJBLocator(@Cause Throwable e);

    @Message(id = 135, value = "default-security-domain was defined")
    String rejectTransformationDefinedDefaultSecurityDomain();

    @Message(id = 136, value = "default-missing-method-permissions-deny-access was set to true")
    String rejectTransformationDefinedDefaultMissingMethodPermissionsDenyAccess();

    @Message(id = 137, value = "Only session and message-driven beans with bean-managed transaction demarcation are allowed to access UserTransaction")
    IllegalStateException unauthorizedAccessToUserTransaction();

    @Message(id = 138, value = "More than one timer found in database with id %s")
    RuntimeException moreThanOneTimerFoundWithId(String id);

    @Message(id = 139, value = "The timer service has been disabled. Please add a <timer-service> entry into the ejb section of the server configuration to enable it.")
    String timerServiceIsNotActive();

    @Message(id = 140, value = "This EJB does not have any timeout methods")
    String ejbHasNoTimerMethods();

    @LogMessage(level = ERROR)
    @Message(id = 141, value = "Exception calling deployment added listener")
    void deploymentAddListenerException(@Cause Throwable cause);

    @LogMessage(level = ERROR)
    @Message(id = 142, value = "Exception calling deployment removal listener")
    void deploymentRemoveListenerException(@Cause Throwable cause);

    @LogMessage(level = ERROR)
    @Message(id = 143, value = "Failed to remove management resources for %s -- %s")
    void failedToRemoveManagementResources(InstalledComponent component, String cause);

    @LogMessage(level = INFO)
    @Message(id = 144, value = "CORBA interface repository for %s: %s")
    void cobraInterfaceRepository(String repo, String object);

    @LogMessage(level = ERROR)
    @Message(id = 145, value = "Cannot unregister EJBHome from CORBA naming service")
    void cannotUnregisterEJBHomeFromCobra(@Cause Throwable cause);

    @LogMessage(level = ERROR)
    @Message(id = 146, value = "Cannot deactivate home servant")
    void cannotDeactivateHomeServant(@Cause Throwable cause);

    @LogMessage(level = ERROR)
    @Message(id = 147, value = "Cannot deactivate bean servant")
    void cannotDeactivateBeanServant(@Cause Throwable cause);

    @LogMessage(level = ERROR)
    @Message(id = 148, value = "Exception on channel %s from message %s")
    void exceptionOnChannel(@Cause Throwable cause, Channel channel, MessageInputStream inputStream);

    @LogMessage(level = ERROR)
    @Message(id = 149, value = "Error invoking method %s on bean named %s for appname %s modulename %s distinctname %s")
    void errorInvokingMethod(@Cause Throwable cause, Method invokedMethod, String beanName, String appName, String moduleName, String distinctName);

    @LogMessage(level = ERROR)
    @Message(id = 150, value = "Could not write method invocation failure for method %s on bean named %s for appname %s modulename %s distinctname %s due to")
    void couldNotWriteMethodInvocation(@Cause Throwable cause, Method invokedMethod, String beanName, String appName, String moduleName, String distinctName);

    @LogMessage(level = ERROR)
    @Message(id = 151, value = "Exception while generating session id for component %s with invocation %s")
    void exceptionGeneratingSessionId(@Cause Throwable cause, String componentName, Object invocationInformation);

    @LogMessage(level = ERROR)
    @Message(id = 152, value = "Could not write out message to channel due to")
    void couldNotWriteOutToChannel(@Cause Throwable cause);

    @LogMessage(level = ERROR)
    @Message(id = 153, value = "Could not write out invocation success message to channel due to")
    void couldNotWriteInvocationSuccessMessage(@Cause Throwable cause);

    @LogMessage(level = WARN)
    @Message(id = 154, value = "Received unsupported message header 0x%x on channel %s")
    void unsupportedMessageHeader(int header, Channel channel);

    @LogMessage(level = ERROR)
    @Message(id = 155, value = "Error during transaction management of transaction id %s")
    void errorDuringTransactionManagement(@Cause Throwable cause, XidTransactionID id);

    @LogMessage(level = WARN)
    @Message(id = 156, value = "%s retrying %d")
    void retrying(String message, int count);

    @LogMessage(level = ERROR)
    @Message(id = 157, value = "Failed to get status")
    void failedToGetStatus(@Cause Throwable cause);

    @LogMessage(level = ERROR)
    @Message(id = 158, value = "Failed to rollback")
    void failedToRollback(@Cause Throwable cause);

    @LogMessage(level = ERROR)
    @Message(id = 159, value = "BMT stateful bean '%s' did not complete user transaction properly status=%s")
    void transactionNotComplete(String componentName, String status);

    @LogMessage(level = ERROR)
    @Message(id = 160, value = "Cannot delete cache %s %s, will be deleted on exit")
    void cannotDeleteCacheFile(String fileType, String fileName);

    @LogMessage(level = WARN)
    @Message(id = 161, value = "Failed to reinstate timer '%s' (id=%s) from its persistent state")
    void timerReinstatementFailed(String timedObjectId, String timerId, @Cause Throwable cause);

    /**
     * Logs a waring message indicating an overlapped invoking timeout for timer
     */
    @LogMessage(level = WARN)
    @Message(id = 162, value = "A previous execution of timer %s is being retried, skipping this scheduled execution at: %s")
    void skipInvokeTimeoutDuringRetry(Timer timer, Date scheduledTime);

    @LogMessage(level = ERROR)
    @Message(id = 163, value = "Cannot create table for timer persistence")
    void couldNotCreateTable(@Cause SQLException e);

    @LogMessage(level = ERROR)
    @Message(id = 164, value = "Exception running timer task for timer %s on EJB %s")
    void exceptionRunningTimerTask(Timer timer, String timedObjectId, @Cause  Exception e);

    @LogMessage(level = ERROR)
    @Message(id = 165, value = "Error during transaction recovery")
    void errorDuringTransactionRecovery(@Cause Throwable cause);

    @LogMessage(level = WARN)
    @Message(id = 166, value = "The @%s annotation is deprecated and will be ignored.")
    void deprecatedAnnotation(String annotation);

    @LogMessage(level = WARN)
    @Message(id = 167, value = "The <%2$s xmlns=\"%1$s\"/> element will be ignored.")
    void deprecatedNamespace(String namespace, String element);

    /**
     * Creates an exception indicating it could not find the EJB with specific id
     *
     * @param sessionId Session id
     * @return a {@link NoSuchEJBException} for the error.
     */
    @Message(id = 168, value = "Could not find EJB with id %s")
    NoSuchEJBException couldNotFindEjb(String sessionId);

    /**
     * Creates an exception indicating it a component was not set on the InterceptorContext
     *
     * @param context the context.
     * @return a {@link IllegalStateException} for the error.
     */
    @Message(id = 169, value = "Component not set in InterceptorContext: %s")
    IllegalStateException componentNotSetInInterceptor(InterceptorContext context);

    /**
     * Creates an exception indicating the method was called with null in the name
     *
     * @return a {@link IllegalArgumentException} for the error.
     */
    @Message(id = 170, value = "Method name cannot be null")
    IllegalArgumentException methodNameIsNull();

    /**
     * Creates an exception indicating the bean home interface was not set
     *
     * @return a {@link IllegalStateException} for the error.
     */
    @Message(id = 171, value = "Bean %s does not have a Home interface")
    IllegalStateException beanHomeInterfaceIsNull(String componentName);

    /**
     * Creates an exception indicating the bean local home interface was not set
     *
     * @return a {@link IllegalStateException} for the error.
     */
    @Message(id = 172, value = "Bean %s does not have a Local Home interface")
    IllegalStateException beanLocalHomeInterfaceIsNull(String componentName);

    /**
     * Creates an exception indicating the getRollBackOnly was called on none container-managed transaction
     *
     * @return a {@link IllegalStateException} for the error.
     */
    @Message(id = 173, value = "EJB 3.1 FR 13.6.1 Only beans with container-managed transaction demarcation " +
            "can use getRollbackOnly.")
    IllegalStateException failToCallgetRollbackOnly();

    /**
     * Creates an exception indicating the getRollBackOnly not allowed without a transaction
     *
     * @return a {@link IllegalStateException} for the error.
     */
    @Message(id = 174, value = "getRollbackOnly() not allowed without a transaction.")
    IllegalStateException failToCallgetRollbackOnlyOnNoneTransaction();

    /**
     * Creates an exception indicating the call getRollBackOnly not allowed after transaction is completed
     *
     * @return a {@link IllegalStateException} for the error.
     */
    @Message(id = 175, value = "getRollbackOnly() not allowed after transaction is completed (EJBTHREE-1445)")
    IllegalStateException failToCallgetRollbackOnlyAfterTxcompleted();

    /**
     * Creates an exception indicating the call isBeanManagedTransaction is not allowed without bean-managed transaction
     *
     * @return a {@link IllegalStateException} for the error.
     */
    @Message(id = 176, value = "EJB 3.1 FR 4.3.3 & 5.4.5 Only beans with bean-managed transaction demarcation can use this method.")
    IllegalStateException failToCallIsBeanManagedTransaction();

    /**
     * Creates an exception indicating the call lookup was call with an empty jndi name
     *
     * @return a {@link IllegalStateException} for the error.
     */
    @Message(id = 177, value = "jndi name cannot be null during lookup")
    IllegalArgumentException jndiNameCannotBeNull();

    /**
     * Creates an exception indicating the NamespaceContextSelector was not set
     *
     * @param name the jndi name
     * @return a {@link IllegalStateException} for the error.
     */
    @Message(id = 178, value = "No NamespaceContextSelector available, cannot lookup %s")
    IllegalArgumentException noNamespaceContextSelectorAvailable(String name);

    /**
     * Creates an exception indicating the NamespaceContextSelector was not set
     *
     * @param name the jndi name
     * @param e    cause of the exception
     * @return a {@link RuntimeException} for the error.
     */
    @Message(id = 179, value = " Could not lookup jndi name: %s")
    RuntimeException failToLookupJNDI(String name, @Cause Throwable e);

    /**
     * Creates an exception indicating the namespace was wrong
     *
     * @param name the jndi name
     * @return a {@link IllegalArgumentException} for the error.
     */
    @Message(id = 180, value = "Cannot lookup jndi name: %s since it" +
            " doesn't belong to java:app, java:module, java:comp or java:global namespace")
    IllegalArgumentException failToLookupJNDINameSpace(String name);

    /**
     * Creates an exception indicating it failed to lookup the namespace
     *
     * @param namespaceContextSelector
     * @param jndiContext              the jndi context it was looked up on
     * @param ne                       cause of the exception
     * @return a {@link IllegalArgumentException} for the error.
     */
    @Message(id = 181, value = "Could not lookup jndi name: %s in context: %s")
    IllegalArgumentException failToLookupStrippedJNDI(NamespaceContextSelector namespaceContextSelector, Context jndiContext, @Cause Throwable ne);

    /**
     * Creates an exception indicating setRollBackOnly was called on none CMB
     *
     * @return a {@link IllegalStateException} for the error.
     */
    @Message(id = 182, value = "EJB 3.1 FR 13.6.1 Only beans with container-managed transaction demarcation " +
            "can use setRollbackOnly.")
    IllegalStateException failToCallSetRollbackOnlyOnNoneCMB();

    /**
     * Creates an exception indicating setRollBackOnly was without a transaction
     *
     * @return a {@link IllegalStateException} for the error.
     */
    @Message(id = 183, value = "setRollbackOnly() not allowed without a transaction.")
    IllegalStateException failToCallSetRollbackOnlyWithNoTx();

    /**
     * Creates an exception indicating EjbJarConfiguration cannot be null
     *
     * @return a {@link IllegalArgumentException} for the error.
     */
    @Message(id = 184, value = "EjbJarConfiguration cannot be null")
    IllegalArgumentException EjbJarConfigurationIsNull();

    /**
     * Creates an exception indicating the security roles is null
     *
     * @return a {@link IllegalArgumentException} for the error.
     */
    @Message(id = 185, value = "Cannot set security roles to null")
    IllegalArgumentException SecurityRolesIsNull();

    /**
     * Creates an exception indicating the classname was null or empty
     *
     * @return a {@link IllegalArgumentException} for the error.
     */
    @Message(id = 186, value = "Classname cannot be null or empty: %s")
    IllegalArgumentException classnameIsNull(String className);

    /**
     * Creates an exception indicating it can't set null roles for the class
     *
     * @return a {@link IllegalArgumentException} for the error.
     */
    @Message(id = 187, value = "Cannot set null roles for class %s")
    IllegalArgumentException setRolesForClassIsNull(String className);

    /**
     * Creates an exception indicating EJB method identifier cannot be null while setting roles on method
     *
     * @return a {@link IllegalArgumentException} for the error.
     */
    @Message(id = 188, value = "EJB method identifier cannot be null while setting roles on method")
    IllegalArgumentException ejbMethodIsNull();

    /**
     * Creates an exception indicating roles cannot be null while setting roles on method
     *
     * @return a {@link IllegalArgumentException} for the error.
     */
    @Message(id = 189, value = "Roles cannot be null while setting roles on method: %s")
    IllegalArgumentException rolesIsNull(EJBMethodIdentifier ejbMethodIdentifier);

    /**
     * Creates an exception indicating EJB method identifier cannot be null while setting roles on view type
     *
     * @return a {@link IllegalArgumentException} for the error.
     */
    @Message(id = 190, value = "EJB method identifier cannot be null while setting roles on view type: %s")
    IllegalArgumentException ejbMethodIsNullForViewType(MethodIntf viewType);

    /**
     * Creates an exception indicating roles cannot be null while setting roles on view type
     *
     * @param viewType
     * @return a {@link IllegalArgumentException} for the error.
     */
    @Message(id = 191, value = "Roles cannot be null while setting roles on view type: %s")
    IllegalArgumentException rolesIsNullOnViewType(final MethodIntf viewType);

    /**
     * Creates an exception indicating roles cannot be null while setting roles on view type and method"
     *
     * @param viewType
     * @return a {@link IllegalArgumentException} for the error.
     */
    @Message(id = 192, value = "Roles cannot be null while setting roles on view type: %s and method: %s")
    IllegalArgumentException rolesIsNullOnViewTypeAndMethod(MethodIntf viewType, EJBMethodIdentifier ejbMethodIdentifier);

    /**
     * Creates an exception indicating it cannot link from a null or empty security role
     *
     * @param fromRole role it link from
     * @return a {@link IllegalArgumentException} for the error.
     */
    @Message(id = 193, value = "Cannot link from a null or empty security role: %s")
    IllegalArgumentException failToLinkFromEmptySecurityRole(String fromRole);

    /**
     * Creates an exception indicating it cannot link to a null or empty security role:
     *
     * @param toRole role it link to
     * @return a {@link IllegalArgumentException} for the error.
     */
    @Message(id = 194, value = "Cannot link to a null or empty security role: %s")
    IllegalArgumentException failToLinkToEmptySecurityRole(String toRole);

    /**
     * Creates an exception indicating that the EjbJarConfiguration was not found as an attachment in deployment unit
     *
     * @param deploymentUnit
     * @return a {@link DeploymentUnitProcessingException} for the error.
     */
    @Message(id = 195, value = "EjbJarConfiguration not found as an attachment in deployment unit: %s")
    DeploymentUnitProcessingException ejbJarConfigNotFound(DeploymentUnit deploymentUnit);

    /**
     * Creates an exception indicating the component view instance is not available in interceptor context
     *
     * @param context
     * @return a {@link IllegalStateException} for the error.
     */
    @Message(id = 196, value = "ComponentViewInstance not available in interceptor context: %s")
    IllegalStateException componentViewNotAvailableInContext(InterceptorContext context);

    /**
     * Creates an exception indicating it fail to call the timeout method
     *
     * @param method
     * @return a {@link RuntimeException} for the error.
     */
    @Message(id = 197, value = "Unknown timeout method %s")
    RuntimeException failToCallTimeOutMethod(Method method);

    /**
     * Creates an exception indicating timeout method was not set for the component
     *
     * @param componentName
     * @return a {@link IllegalArgumentException} for the error.
     */
    @Message(id = 198, value = "Component %s does not have a timeout method")
    IllegalArgumentException componentTimeoutMethodNotSet(String componentName);

    /**
     * Creates an exception indicating no resource adapter registered with resource adapter name
     *
     * @param resourceAdapterName
     * @return a {@link IllegalStateException} for the error.
     */
    @Message(id = 199, value = "No resource adapter registered with resource adapter name %s")
    IllegalStateException unknownResourceAdapter(String resourceAdapterName);

    /**
     * Creates an exception indicating multiple resource adapter was registered
     *
     * @param resourceAdapterName
     * @return a {@link IllegalStateException} for the error.
     */
    @Message(id = 200, value = "found more than one RA registered as %s")
    IllegalStateException multipleResourceAdapterRegistered(String resourceAdapterName);

    /**
     * Creates an exception indicating security is not enabled
     *
     * @return a {@link UnsupportedOperationException} for the error.
     */
    @Message(id = 201, value = "Security is not enabled")
    UnsupportedOperationException securityNotEnabled();

    /**
     * Creates an exception indicating it fail to complete task before time out
     *
     * @return a {@link TimeoutException} for the error.
     */
    @Message(id = 202, value = "Task did not complete in %s  %S")
    TimeoutException failToCompleteTaskBeforeTimeOut(long timeout, TimeUnit unit);

    /**
     * Creates an exception indicating the task was cancelled
     *
     * @return a {@link TimeoutException} for the error.
     */
    @Message(id = 203, value = "Task was cancelled")
    CancellationException taskWasCancelled();

    /**
     * Creates an exception indicating that it could not resolve ejbRemove method for interface method on EJB
     *
     * @return a {@link DeploymentUnitProcessingException} for the error.
     */
    @Message(id = 204, value = "Could not resolve ejbRemove method for interface method on EJB %s")
    DeploymentUnitProcessingException failToResolveEjbRemoveForInterface(String ejbName);

    /**
     * Creates an exception indicating that it could not resolve corresponding method for home interface method on EJB
     *
     * @return a {@link DeploymentUnitProcessingException} for the error.
     */
    @Message(id = 205, value = "Could not resolve corresponding %s for home interface method %s on EJB %s")
    DeploymentUnitProcessingException failToResolveMethodForHomeInterface(String ejbMethodName, Method method, String ejbName);

    /**
     * Creates an exception indicating the method is not implemented
     *
     * @return a {@link IllegalStateException} for the error.
     */
    @Message(id = 206, value = "Not implemented yet")
    IllegalStateException methodNotImplemented();

    /**
     * Creates an exception indicating a class was attached to a view that is not an EJBObject or an EJBLocalObject
     *
     * @param aClass the attached class
     * @return a {@link RuntimeException} for the error.
     */
    @Message(id = 207, value = "%s was attached to a view that is not an EJBObject or an EJBLocalObject")
    RuntimeException classAttachToViewNotEjbObject(Class<?> aClass);

    /**
     * Creates an exception indicating invocation was not associated with an instance, primary key was null, instance may have been removed
     *
     * @return a {@link NoSuchEJBException} for the error.
     */
    @Message(id = 208, value = "Invocation was not associated with an instance, primary key was null, instance may have been removed")
    NoSuchEJBException invocationNotAssociated();

    /**
     * Creates an exception indicating could not re-acquire lock for non-reentrant instance
     *
     * @return a {@link EJBException} for the error.
     */
    @Message(id = 209, value = "Could not re-acquire lock for non-reentrant instance %s")
    EJBException failToReacquireLockForNonReentrant(ComponentInstance privateData);

    /**
     * Creates an exception indicating could not Could not find entity from method
     *
     * @return a {@link ObjectNotFoundException} for the error.
     */
    @Message(id = 210, value = "Could not find entity from %s with params %s")
    ObjectNotFoundException couldNotFindEntity(Method finderMethod, String s);


    /**
     * Creates an exception indicating an invocation was not associated with an instance, primary key was null, instance may have been removed
     *
     * @return a {@link NoSuchEJBException} for the error.
     */
    @Message(id = 211, value = "Invocation was not associated with an instance, primary key was null, instance may have been removed")
    NoSuchEJBException primaryKeyIsNull();

    /**
     * Creates an exception indicating an instance has been removed
     *
     * @return a {@link NoSuchEJBException} for the error.
     */
    @Message(id = 212, value = "Instance of %s with primary key %s has been removed")
    NoSuchEntityException instanceWasRemoved(String componentName, Object primaryKey);

    /**
     * Creates an exception indicating unexpected component
     *
     * @return a {@link IllegalStateException} for the error.
     */
    @Message(id = 213, value = "Unexpected component: %s component Expected %s")
    IllegalStateException unexpectedComponent(Component component, Class<?> entityBeanComponentClass);

    /**
     * Creates an exception indicating EjbJarConfiguration hasn't been set
     *
     * @return a {@link IllegalStateException} for the error.
     */
    @Message(id = 214, value = "EjbJarConfiguration hasn't been set in %s Cannot create component create service for EJB %S")
    IllegalStateException ejbJarConfigNotBeenSet(ComponentCreateServiceFactory serviceFactory, String componentName);

    /**
     * Creates an exception indicating cannot find any resource adapter service for resource adapter
     *
     * @return a {@link IllegalStateException} for the error.
     */
    @Message(id = 215, value = "Cannot find any resource adapter service for resource adapter %s")
    IllegalStateException failToFindResourceAdapter(String resourceAdapterName);

    /**
     * Creates an exception indicating No resource-adapter has been specified
     *
     * @return a {@link IllegalStateException} for the error.
     */
    @Message(id = 216, value = "No resource-adapter has been specified for %s")
    IllegalStateException resourceAdapterNotSpecified(MessageDrivenComponent messageDrivenComponent);

    /**
     * Creates an exception indicating poolConfig cannot be null
     *
     * @return a {@link IllegalStateException} for the error.
     */
    @Message(id = 217, value = "PoolConfig cannot be null")
    IllegalArgumentException poolConfigIsNull();

    /**
     * Creates an exception indicating poolConfig cannot be null or empty
     *
     * @return a {@link IllegalStateException} for the error.
     */
    @Message(id = 218, value = "PoolConfig cannot be null or empty")
    IllegalStateException poolConfigIsEmpty();

    /**
     * Creates an exception indicating cannot invoke method in a session bean lifecycle method"
     *
     * @return a {@link IllegalStateException} for the error.
     */
    @Message(id = 219, value = "Cannot invoke %s in a session bean lifecycle method")
    IllegalStateException failToInvokeMethodInSessionBeanLifeCycle(String method);

    /**
     * Creates an exception indicating can't add view class as local view since it's already marked as remote view for bean
     *
     * @return a {@link IllegalStateException} for the error.
     */
    @Message(id = 220, value = "[EJB 3.1 spec, section 4.9.7] - Can't add view class: %s as local view since it's already marked as remote view for bean: %s")
    IllegalStateException failToAddClassToLocalView(String viewClassName, String ejbName);

    /**
     * Creates an exception indicating business interface type cannot be null
     *
     * @return a {@link IllegalStateException} for the error.
     */
    @Message(id = 221, value = "Business interface type cannot be null")
    IllegalStateException businessInterfaceIsNull();

    /**
     * Creates an exception indicating Bean component does not have an ejb object
     *
     * @return a {@link IllegalStateException} for the error.
     */
    @Message(id = 222, value = "Bean %s does not have an %s")
    IllegalStateException beanComponentMissingEjbObject(String componentName, String ejbLocalObject);

    /**
     * Creates an exception indicating EJB 3.1 FR 13.6.2.9 getRollbackOnly is not allowed with SUPPORTS attribute
     *
     * @return a {@link IllegalStateException} for the error.
     */
    @Message(id = 223, value = "EJB 3.1 FR 13.6.2.9 getRollbackOnly is not allowed with SUPPORTS attribute")
    IllegalStateException getRollBackOnlyIsNotAllowWithSupportsAttribute();

    /**
     * Creates an exception indicating not a business method. Do not call non-public methods on EJB's
     *
     * @return a {@link EJBException} for the error.
     */
    @Message(id = 224, value = "Not a business method %s. Do not call non-public methods on EJB's")
    EJBException failToCallBusinessOnNonePublicMethod(Method method);

    /**
     * Creates an exception indicating component instance isn't available for invocation
     *
     * @return a {@link Exception} for the error.
     */
    @Message(id = 225, value = "Component instance isn't available for invocation: %s")
    Exception componentInstanceNotAvailable(InterceptorContext interceptorContext);

    /**
     * Creates an exception indicating Component with component class isn't a singleton component
     *
     * @return a {@link IllegalArgumentException} for the error.
     */
    @Message(id = 226, value = "Component %s with component class: %s isn't a singleton component")
    IllegalArgumentException componentNotSingleton(Component component, Class<?> componentClass);

    /**
     * Creates an exception indicating a SingletonComponent cannot be null
     *
     * @return a {@link IllegalArgumentException} for the error.
     */
    @Message(id = 227, value = "SingletonComponent cannot be null")
    IllegalArgumentException singletonComponentIsNull();

    /**
     * Creates an exception indicating could not obtain lock within the specified time
     *
     * @return a {@link ConcurrentAccessTimeoutException} for the error.
     */
    @Message(id = 228, value = "EJB 3.1 FR 4.3.14.1 concurrent access timeout on %s - could not obtain lock within %s %s")
    ConcurrentAccessTimeoutException failToObtainLock(String ejb, long value, TimeUnit timeUnit);

    /**
     * Creates an exception indicating it was unable to find method
     *
     * @return a {@link RuntimeException} for the error.
     */
    @Message(id = 229, value = "Unable to find method %s %s")
    RuntimeException failToFindMethod(String name, String s);

    /**
     * Creates an exception indicating the timerService is not supported for Stateful session bean
     *
     * @return a {@link IllegalStateException} for the error.
     */
    @Message(id = 230, value = "TimerService is not supported for Stateful session bean %s")
    IllegalStateException timerServiceNotSupportedForSFSB(String componentName);

    /**
     * Creates an exception indicating session id cannot be null
     *
     * @return a {@link IllegalArgumentException} for the error.
     */
    @Message(id = 231, value = "Session id cannot be null")
    IllegalArgumentException sessionIdIsNull();

    /**
     * Creates an exception indicating stateful component cannot be null
     *
     * @return a {@link IllegalArgumentException} for the error.
     */
    @Message(id = 232, value = "Stateful component cannot be null")
    IllegalArgumentException statefulComponentIsNull();

    /**
     * Creates an exception indicating it could not create session for Stateful bean
     *
     * @return a {@link RuntimeException} for the error.
     */
    @Message(id = 233, value = "Could not create session for Stateful bean %s")
    RuntimeException failToCreateStatefulSessionBean(String beanName, @Cause Throwable e);

    /**
     * Creates an exception indicating session id hasn't been set for stateful component
     *
     * @return a {@link IllegalArgumentException} for the error.
     */
    @Message(id = 234, value = "Session id hasn't been set for stateful component: %s")
    IllegalStateException statefulSessionIdIsNull(String componentName);

    /**
     * Creates an exception indicating @Remove method cannot be null
     *
     * @return a {@link IllegalArgumentException} for the error.
     */
    @Message(id = 235, value = "@Remove method identifier cannot be null")
    IllegalArgumentException removeMethodIsNull();

    /**
     * Creates an exception indicating Component with component specified class: isn't a stateful component
     *
     * @return a {@link IllegalArgumentException} for the error.
     */
    @Message(id = 236, value = "Component %s with component class: %s%n isn't a %s component")
    IllegalArgumentException componentNotInstanceOfSessionComponent(Component component, Class<?> componentClass, String type);

    /**
     * Creates an exception indicating both methodIntf and className are set
     *
     * @return a {@link IllegalArgumentException} for the error.
     */
    @Message(id = 237, value = "both methodIntf and className are set on %s")
    IllegalArgumentException bothMethodIntAndClassNameSet(String componentName);

    /**
     * Creates an exception indicating EJB 3.1 PFD2 4.8.5.1.1 upgrading from read to write lock is not allowed
     *
     * @return a {@link IllegalLoopbackException} for the error.
     */
    @Message(id = 238, value = "EJB 3.1 PFD2 4.8.5.1.1 upgrading from read to write lock is not allowed")
    IllegalLoopbackException failToUpgradeToWriteLock();

    /**
     * Creates an exception indicating component cannot be null
     *
     * @return a {@link IllegalArgumentException} for the error.
     */
    @Message(id = 239, value = "%s cannot be null")
    IllegalArgumentException componentIsNull(String name);

    /**
     * Creates an exception indicating Invocation context cannot be processed because it's not applicable for a method invocation
     *
     * @return a {@link IllegalArgumentException} for the error.
     */
    @Message(id = 240, value = "Invocation context: %s cannot be processed because it's not applicable for a method invocation")
    IllegalArgumentException invocationNotApplicableForMethodInvocation(InvocationContext invocationContext);

    /**
     * Creates an exception EJB 3.1 PFD2 4.8.5.5.1 concurrent access timeout on invocation - could not obtain lock within
     *
     * @return a {@link ConcurrentAccessTimeoutException} for the error.
     */
    @Message(id = 241, value = "EJB 3.1 PFD2 4.8.5.5.1 concurrent access timeout on %s - could not obtain lock within %s")
    ConcurrentAccessTimeoutException concurrentAccessTimeoutException(String ejb, String s);

    /**
     * Creates an exception indicating Illegal lock type for component
     *
     * @return a {@link IllegalStateException} for the error.
     */
    @Message(id = 242, value = "Illegal lock type %s on %s for component %s")
    IllegalStateException failToObtainLockIllegalType(LockType lockType, Method method, LockableComponent lockableComponent);

    /**
     * Creates an exception indicating the inability to call the method as something is missing for the invocation.
     *
     * @param methodName the name of the method.
     * @param missing    the missing type.
     * @return a {@link IllegalStateException} for the error.
     */
    @Message(id = 243, value = "Cannot call %s, no %s is present for this invocation")
    IllegalStateException cannotCall(String methodName, String missing);


    /**
     * Creates an exception indicating No asynchronous invocation in progress
     *
     * @return a {@link IllegalStateException} for the error.
     */
    @Message(id = 244, value = "No asynchronous invocation in progress")
    IllegalStateException noAsynchronousInvocationInProgress();

    /**
     * Creates an exception indicating method call is not allowed while dependency injection is in progress
     *
     * @return a {@link IllegalStateException} for the error.
     */
    @Message(id = 245, value = "%s is not allowed while dependency injection is in progress")
    IllegalStateException callMethodNotAllowWhenDependencyInjectionInProgress(String method);


    /**
     * Creates an exception indicating the method is deprecated
     *
     * @return a {@link UnsupportedOperationException} for the error.
     */
    @Message(id = 246, value = "%s is deprecated")
    UnsupportedOperationException isDeprecated(String getEnvironment);

    /**
     * Creates an exception indicating getting parameters is not allowed on lifecycle callbacks
     *
     * @return a {@link IllegalStateException} for the error.
     */
    @Message(id = 247, value = "Getting parameters is not allowed on lifecycle callbacks")
    IllegalStateException gettingParametersNotAllowLifeCycleCallbacks();

    /**
     * Creates an exception indicating method is not allowed in lifecycle callbacks (EJB 3.1 FR 4.6.1, 4.7.2, 4.8.6, 5.5.1)
     *
     * @return a {@link IllegalStateException} for the error.
     */
    @Message(id = 248, value = "%s is not allowed in lifecycle callbacks (EJB 3.1 FR 4.6.1, 4.7.2, 4.8.6, 5.5.1)")
    IllegalStateException notAllowedInLifecycleCallbacks(String name);

    /**
     * Creates an exception indicating Setting parameters is not allowed on lifecycle callbacks
     *
     * @return a {@link IllegalStateException} for the error.
     */
    @Message(id = 249, value = "Setting parameters is not allowed on lifecycle callbacks")
    IllegalStateException setParameterNotAllowOnLifeCycleCallbacks();

    /**
     * Creates an exception indicating Got wrong number of arguments
     *
     * @return a {@link IllegalArgumentException} for the error.
     */
    @Message(id = 250, value = "Got wrong number of arguments, expected %s, got %s on %s")
    IllegalArgumentException wrongNumberOfArguments(int length, int length1, Method method);

    /**
     * Creates an exception indicating parameter has the wrong type
     *
     * @return a {@link IllegalArgumentException} for the error.
     */
    @Message(id = 251, value = "Parameter %s has the wrong type, expected %, got %s on %s")
    IllegalArgumentException wrongParameterType(int i, Class<?> expectedType, Class<?> actualType, Method method);

    /**
     * Creates an exception indicating No current invocation context available
     *
     * @return a {@link IllegalStateException} for the error.
     */
    @Message(id = 252, value = "No current invocation context available")
    IllegalStateException noCurrentContextAvailable();

    /**
     * Creates an exception indicating the method should be overridden
     *
     * @return a {@link IllegalStateException} for the error.
     */
    @Message(id = 253, value = "Should be overridden")
    IllegalStateException shouldBeOverridden();

    /**
     * Creates an exception indicating could not find session bean with name
     *
     * @return a {@link DeploymentUnitProcessingException} for the error.
     */
    @Message(id = 254, value = "Could not find session bean with name %s")
    DeploymentUnitProcessingException couldNotFindSessionBean(String beanName);

    /**
     * Creates an exception indicating <role-name> cannot be null or empty in <security-role-ref> for bean
     *
     * @return a {@link DeploymentUnitProcessingException} for the error.
     */
    @Message(id = 255, value = "<role-name> cannot be null or empty in <security-role-ref>%nfor bean: %s")
    DeploymentUnitProcessingException roleNamesIsNull(String ejbName);

    /**
     * Creates an exception indicating Default interceptors cannot specify a method to bind to in ejb-jar.xml
     *
     * @return a {@link DeploymentUnitProcessingException} for the error.
     */
    @Message(id = 256, value = "Default interceptors cannot specify a method to bind to in ejb-jar.xml")
    DeploymentUnitProcessingException defaultInterceptorsNotBindToMethod();

    /**
     * Creates an exception indicating Could not load component class
     *
     * @return a {@link DeploymentUnitProcessingException} for the error.
     */
    //@Message(id = 257, value = "Could not load component class %s")
    //DeploymentUnitProcessingException failToLoadComponentClass(String componentClassName);

    /**
     * Creates an exception indicating Two ejb-jar.xml bindings for %s specify an absolute order
     *
     * @return a {@link DeploymentUnitProcessingException} for the error.
     */
    @Message(id = 258, value = "Two ejb-jar.xml bindings for %s specify an absolute order")
    DeploymentUnitProcessingException twoEjbBindingsSpecifyAbsoluteOrder(String component);

    /**
     * Creates an exception indicating Could not find method specified referenced in ejb-jar.xml
     *
     * @return a {@link DeploymentUnitProcessingException} for the error.
     */
    @Message(id = 259, value = "Could not find method %s.%s referenced in ejb-jar.xml")
    DeploymentUnitProcessingException failToFindMethodInEjbJarXml(String name, String methodName);

    /**
     * Creates an exception indicating More than one method found on class referenced in ejb-jar.xml. Specify the parameter types to resolve the ambiguity
     *
     * @return a {@link DeploymentUnitProcessingException} for the error.
     */
    @Message(id = 260, value = "More than one method %s found on class %s referenced in ejb-jar.xml. Specify the parameter types to resolve the ambiguity")
    DeploymentUnitProcessingException multipleMethodReferencedInEjbJarXml(String methodName, String name);

    /**
     * Creates an exception indicating could not find method with parameter types referenced in ejb-jar.xml
     *
     * @return a {@link DeploymentUnitProcessingException} for the error.
     */
    @Message(id = 261, value = "Could not find method %s.%s with parameter types %s referenced in ejb-jar.xml")
    DeploymentUnitProcessingException failToFindMethodWithParameterTypes(String name, String methodName, MethodParametersMetaData methodParams);

    /**
     * Creates an exception indicating could not load component class
     *
     * @return a {@link DeploymentUnitProcessingException} for the error.
     */
    @Message(id = 262, value = "Could not load component class for component %s")
    DeploymentUnitProcessingException failToLoadComponentClass(@Cause Throwable t, String componentName);

    /**
     * Creates an exception indicating Could not load EJB view class
     *
     * @return a {@link RuntimeException} for the error.
     */
    @Message(id = 263, value = "Could not load EJB view class ")
    RuntimeException failToLoadEjbViewClass(@Cause Throwable e);


    /**
     * Creates an exception indicating Could not merge data
     *
     * @return a {@link DeploymentUnitProcessingException} for the error.
     */
    @Message(id = 264, value = "Could not merge data for %s")
    DeploymentUnitProcessingException failToMergeData(String componentName, @Cause Throwable e);

    /**
     * Creates an exception indicating it could not load EJB class
     *
     * @return a {@link DeploymentUnitProcessingException} for the error.
     */
    @Message(id = 265, value = "Could not load EJB class %s")
    DeploymentUnitProcessingException failToLoadEjbClass(String ejbClassName, @Cause Throwable e);

    /**
     * Creates an exception indicating only one annotation method is allowed on bean
     *
     * @return a {@link RuntimeException} for the error.
     */
    @Message(id = 266, value = "Only one %s method is allowed on bean %s")
    RuntimeException multipleAnnotationsOnBean(String annotationType, String ejbClassName);

    /**
     * Creates an exception indicating it could not determine type of corresponding implied EJB 2.x local interface (see EJB 3.1 21.4.5)
     * due to  multiple create* methods with different return types on home
     *
     * @return a {@link DeploymentUnitProcessingException} for the error.
     */
    @Message(id = 267, value = "Could not determine type of corresponding implied EJB 2.x local interface (see EJB 3.1 21.4.5)%n due to multiple create* methods with different return types on home %s")
    DeploymentUnitProcessingException multipleCreateMethod(Class<?> localHomeClass);

    /**
     * Creates an exception indicating it Could not find EJB referenced by @DependsOn annotation
     *
     * @return a {@link DeploymentUnitProcessingException} for the error.
     */
    @Message(id = 268, value = "Could not find EJB %s referenced by @DependsOn annotation in %s")
    DeploymentUnitProcessingException failToFindEjbRefByDependsOn(String annotationValue, String componentClassName);

    /**
     * Creates an exception indicating more than one EJB called referenced by @DependsOn annotation in Components
     *
     * @return a {@link DeploymentUnitProcessingException} for the error.
     */
    @Message(id = 269, value = "More than one EJB called %s referenced by @DependsOn annotation in %s Components:%s")
    DeploymentUnitProcessingException failToCallEjbRefByDependsOn(String annotationValue, String componentClassName, Set<ComponentDescription> components);

    /**
     * Creates an exception indicating Async method does not return void or Future
     *
     * @return a {@link DeploymentUnitProcessingException} for the error.
     */
    @Message(id = 270, value = "Async method %s does not return void or Future")
    DeploymentUnitProcessingException wrongReturnTypeForAsyncMethod(Method method);

    /**
     * Creates an exception indicating it could not load application exception class %s in ejb-jar.xml
     *
     * @return a {@link DeploymentUnitProcessingException} for the error.
     */
    @Message(id = 271, value = "Could not load application exception class %s in ejb-jar.xml")
    DeploymentUnitProcessingException failToLoadAppExceptionClassInEjbJarXml(String exceptionClassName, @Cause Throwable e);

    /**
     * Creates an exception indicating the EJB entity bean implemented TimedObject but has a different
     * timeout method specified either via annotations or via the deployment descriptor.
     *
     * @return an {@link DeploymentUnitProcessingException} for the error.
     */
    @Message(id = 272, value = "EJB %s entity bean %s implemented TimedObject, but has a different timeout " +
            "method specified either via annotations or via the deployment descriptor")
    DeploymentUnitProcessingException invalidEjbEntityTimeout(String versionId, Class<?> componentClass);

    /**
     * Creates an exception indicating component does not have an EJB 2.x local interface
     *
     * @return an {@link RuntimeException} for the error.
     */
    @Message(id = 273, value = "%s does not have an EJB 2.x local interface")
    RuntimeException invalidEjbLocalInterface(String componentName);

    /**
     * Creates an exception indicating Local Home not allowed
     *
     * @return an {@link DeploymentUnitProcessingException} for the error.
     */
    @Message(id = 274, value = "Local Home not allowed for %s")
    DeploymentUnitProcessingException localHomeNotAllow(EJBComponentDescription description);

    /**
     * Creates an exception indicating Could not resolve corresponding ejbCreate or @Init method for home interface method on EJB
     *
     * @return an {@link DeploymentUnitProcessingException} for the error.
     */
    @Message(id = 275, value = "Could not resolve corresponding ejbCreate or @Init method for home interface method %s on EJB %s")
    DeploymentUnitProcessingException failToCallEjbCreateForHomeInterface(Method method, String ejbClassName);

    /**
     * Creates an exception indicating EJBComponent has not been set in the current invocation context
     *
     * @return an {@link IllegalStateException} for the error.
     */
    @Message(id = 276, value = "EJBComponent has not been set in the current invocation context %s")
    IllegalStateException failToGetEjbComponent(InterceptorContext currentInvocationContext);

    /**
     * Creates an exception indicating Value cannot be null
     *
     * @return an {@link IllegalArgumentException} for the error.
     */
    @Message(id = 277, value = "Value cannot be null")
    IllegalArgumentException valueIsNull();

    /**
     * Creates an exception indicating Cannot create class from a null schedule expression
     *
     * @return an {@link IllegalArgumentException} for the error.
     */
    @Message(id = 278, value = "Cannot create %s from a null schedule expression")
    IllegalArgumentException invalidScheduleExpression(String name);

    /**
     * Creates an exception indicating second cannot be null in schedule expression
     *
     * @return an {@link IllegalArgumentException} for the error.
     */
    @Message(id = 279, value = "Second cannot be null in schedule expression %s")
    IllegalArgumentException invalidScheduleExpressionSecond(ScheduleExpression schedule);

    /**
     * Creates an exception indicating Minute cannot be null in schedule expression
     *
     * @return an {@link IllegalArgumentException} for the error.
     */
    @Message(id = 280, value = "Minute cannot be null in schedule expression %s")
    IllegalArgumentException invalidScheduleExpressionMinute(ScheduleExpression schedule);

    /**
     * Creates an exception indicating hour cannot be null in schedule expression
     *
     * @return an {@link IllegalArgumentException} for the error.
     */
    @Message(id = 281, value = "Hour cannot be null in schedule expression %s")
    IllegalArgumentException invalidScheduleExpressionHour(ScheduleExpression schedule);

    /**
     * Creates an exception indicating day-of-month cannot be null in schedule expression
     *
     * @return an {@link IllegalArgumentException} for the error.
     */
    @Message(id = 282, value = "day-of-month cannot be null in schedule expression %s")
    IllegalArgumentException invalidScheduleExpressionDayOfMonth(ScheduleExpression schedule);

    /**
     * Creates an exception indicating day-of-week cannot be null in schedule expression
     *
     * @return an {@link IllegalArgumentException} for the error.
     */
    @Message(id = 283, value = "day-of-week cannot be null in schedule expression %s")
    IllegalArgumentException invalidScheduleExpressionDayOfWeek(ScheduleExpression schedule);

    /**
     * Creates an exception indicating Month cannot be null in schedule expression
     *
     * @return an {@link IllegalArgumentException} for the error.
     */
    @Message(id = 284, value = "Month cannot be null in schedule expression %s")
    IllegalArgumentException invalidScheduleExpressionMonth(ScheduleExpression schedule);

    /**
     * Creates an exception indicating Year cannot be null in schedule expression
     *
     * @return an {@link IllegalArgumentException} for the error.
     */
    @Message(id = 285, value = "Year cannot be null in schedule expression %s")
    IllegalArgumentException invalidScheduleExpressionYear(ScheduleExpression schedule);

    /**
     * Creates an exception indicating Invalid range value
     *
     * @return an {@link IllegalArgumentException} for the error.
     */
    @Message(id = 286, value = "Invalid range value: %s")
    IllegalArgumentException invalidRange(String range);

    /**
     * Creates an exception indicating Invalid list expression
     *
     * @return an {@link IllegalArgumentException} for the error.
     */
    @Message(id = 287, value = "Invalid list expression: %s")
    IllegalArgumentException invalidListExpression(String list);

    /**
     * Creates an exception indicating Invalid increment value
     *
     * @return an {@link IllegalArgumentException} for the error.
     */
    @Message(id = 288, value = "Invalid increment value: %s")
    IllegalArgumentException invalidIncrementValue(String value);

    /**
     * Creates an exception indicating there are no valid seconds for expression
     *
     * @return an {@link IllegalStateException} for the error.
     */
    @Message(id = 289, value = "There are no valid seconds for expression: %s")
    IllegalStateException invalidExpressionSeconds(String origValue);

    /**
     * Creates an exception indicating there are no valid minutes for expression
     *
     * @return an {@link IllegalStateException} for the error.
     */
    @Message(id = 290, value = "There are no valid minutes for expression: %s")
    IllegalStateException invalidExpressionMinutes(String origValue);

    /**
     * Creates an exception indicating Invalid value it doesn't support values of specified types
     *
     * @return an {@link IllegalArgumentException} for the error.
     */
    @Message(id = 291, value = "Invalid value: %s since %s doesn't support values of types %s")
    IllegalArgumentException invalidScheduleExpressionType(String value, String name, String type);

    /**
     * Creates an exception indicating A list value can only contain either a range or an individual value
     *
     * @return an {@link IllegalArgumentException} for the error.
     */
    @Message(id = 292, value = "A list value can only contain either a range or an individual value. Invalid value: %s")
    IllegalArgumentException invalidListValue(String listItem);

    /**
     * Creates an exception indicating it could not parse schedule expression
     *
     * @return an {@link IllegalArgumentException} for the error.
     */
    @Message(id = 293, value = "Could not parse: %s in schedule expression")
    IllegalArgumentException couldNotParseScheduleExpression(String origValue);

    /**
     * Creates an exception indicating invalid value range
     *
     * @return an {@link IllegalArgumentException} for the error.
     */
    @Message(id = 294, value = "Invalid value: %s Valid values are between %s and %s")
    IllegalArgumentException invalidValuesRange(Integer value, int min, int max);

    /**
     * Creates an exception indicating invalid value for day-of-month
     *
     * @return an {@link IllegalArgumentException} for the error.
     */
    @Message(id = 295, value = "Invalid value for day-of-month: %s")
    IllegalArgumentException invalidValueDayOfMonth(Integer value);

    /**
     * Creates an exception indicating relative day-of-month cannot be null or empty
     *
     * @return an {@link IllegalArgumentException} for the error.
     */
    @Message(id = 296, value = "Relative day-of-month cannot be null or empty")
    IllegalArgumentException relativeDayOfMonthIsNull();

    /**
     * Creates an exception indicating is not relative value day-of-month
     *
     * @return an {@link IllegalArgumentException} for the error.
     */
    @Message(id = 297, value = "%s is not a relative value")
    IllegalArgumentException invalidRelativeValue(String relativeDayOfMonth);

    /**
     * Creates an exception indicating value is null, cannot determine if it's relative
     *
     * @return an {@link IllegalArgumentException} for the error.
     */
    @Message(id = 298, value = "Value is null, cannot determine if it's relative")
    IllegalArgumentException relativeValueIsNull();

    /**
     * Creates an exception indicating null timerservice cannot be registered"
     *
     * @return an {@link IllegalArgumentException} for the error.
     */
    @Message(id = 299, value = "null timerservice cannot be registered")
    IllegalArgumentException timerServiceNotRegistered();

    /**
     * Creates an exception indicating the timer service is already registered
     *
     * @return an {@link IllegalArgumentException} for the error.
     */
    @Message(id = 300, value = "Timer service with timedObjectId: %s is already registered")
    IllegalStateException timerServiceAlreadyRegistered(String timedObjectId);

    /**
     * Creates an exception indicating the null timedObjectId cannot be used for unregistering timerservice
     *
     * @return an {@link IllegalStateException} for the error.
     */
    @Message(id = 301, value = "null timedObjectId cannot be used for unregistering timerservice")
    IllegalStateException timedObjectIdIsNullForUnregisteringTimerService();

    /**
     * Creates an exception indicating cannot unregister timer service because it's not registered"
     *
     * @return an {@link IllegalStateException} for the error.
     */
    @Message(id = 302, value = "Cannot unregister timer service with timedObjectId: %s because it's not registered")
    IllegalStateException failToUnregisterTimerService(String timedObjectId);

    /**
     * Creates an exception indicating the invoker cannot be null
     *
     * @return an {@link IllegalArgumentException} for the error.
     */
    @Message(id = 303, value = "Invoker cannot be null")
    IllegalArgumentException invokerIsNull();

    /**
     * Creates an exception indicating the transaction manager cannot be null
     *
     * @return an {@link IllegalArgumentException} for the error.
     */
    @Message(id = 304, value = "Transaction manager cannot be null")
    IllegalArgumentException transactionManagerIsNull();

    /**
     * Creates an exception indicating the Executor cannot be null
     *
     * @return an {@link IllegalArgumentException} for the error.
     */
    @Message(id = 305, value = "Executor cannot be null")
    IllegalArgumentException executorIsNull();

    /**
     * Creates an exception indicating the initialExpiration cannot be null while creating a timer
     *
     * @return an {@link IllegalArgumentException} for the error.
     */
    @Message(id = 306, value = "initialExpiration cannot be null while creating a timer")
    IllegalArgumentException initialExpirationIsNullCreatingTimer();

    /**
     * Creates an exception indicating the value cannot be negative while creating a timer
     *
     * @return an {@link IllegalArgumentException} for the error.
     */
    @Message(id = 307, value = "%s cannot be negative while creating a timer")
    IllegalArgumentException invalidInitialExpiration(String type);

    /**
     * Creates an exception indicating the expiration cannot be null while creating a single action timer
     *
     * @return an {@link IllegalArgumentException} for the error.
     */
    @Message(id = 308, value = "expiration cannot be null while creating a single action timer")
    IllegalArgumentException expirationIsNull();

    /**
     * Creates an exception indicating the expiration.getTime() cannot be negative while creating a single action timer
     *
     * @return an {@link IllegalArgumentException} for the error.
     */
    @Message(id = 309, value = "expiration.getTime() cannot be negative while creating a single action timer")
    IllegalArgumentException invalidExpirationActionTimer();

    /**
     * Creates an exception indicating duration cannot be negative while creating single action timer
     *
     * @return an {@link IllegalArgumentException} for the error.
     */
    @Message(id = 310, value = "duration cannot be negative while creating single action timer")
    IllegalArgumentException invalidDurationActionTimer();

    /**
     * Creates an exception indicating Duration cannot negative while creating the timer
     *
     * @return an {@link IllegalArgumentException} for the error.
     */
    @Message(id = 311, value = "Duration cannot negative while creating the timer")
    IllegalArgumentException invalidDurationTimer();

    /**
     * Creates an exception indicating the expiration date cannot be null while creating a timer
     *
     * @return an {@link IllegalArgumentException} for the error.
     */
    @Message(id = 312, value = "Expiration date cannot be null while creating a timer")
    IllegalArgumentException expirationDateIsNull();

    /**
     * Creates an exception indicating the expiration.getTime() cannot be negative while creating a timer
     *
     * @return an {@link IllegalArgumentException} for the error.
     */
    @Message(id = 313, value = "expiration.getTime() cannot be negative while creating a timer")
    IllegalArgumentException invalidExpirationTimer();

    /**
     * Creates an exception indicating the initial duration cannot be negative while creating timer
     *
     * @return an {@link IllegalArgumentException} for the error.
     */
    @Message(id = 314, value = "Initial duration cannot be negative while creating timer")
    IllegalArgumentException invalidInitialDurationTimer();

    /**
     * Creates an exception indicating the interval cannot be negative while creating timer
     *
     * @return an {@link IllegalArgumentException} for the error.
     */
    @Message(id = 315, value = "Interval cannot be negative while creating timer")
    IllegalArgumentException invalidIntervalTimer();

    /**
     * Creates an exception indicating the initial expiration date cannot be null while creating a timer
     *
     * @return an {@link IllegalArgumentException} for the error.
     */
    @Message(id = 316, value = "initial expiration date cannot be null while creating a timer")
    IllegalArgumentException initialExpirationDateIsNull();

    /**
     * Creates an exception indicating the interval duration cannot be negative while creating timer
     *
     * @return an {@link IllegalArgumentException} for the error.
     */
    @Message(id = 317, value = "interval duration cannot be negative while creating timer")
    IllegalArgumentException invalidIntervalDurationTimer();

    /**
     * Creates an exception indicating the creation of timers is not allowed during lifecycle callback of non-singleton EJBs
     *
     * @return an {@link IllegalStateException} for the error.
     */
    @Message(id = 318, value = "Creation of timers is not allowed during lifecycle callback of non-singleton EJBs")
    IllegalStateException failToCreateTimerDoLifecycle();

    /**
     * Creates an exception indicating initial expiration is null
     *
     * @return an {@link IllegalArgumentException} for the error.
     */
    @Message(id = 319, value = "initial expiration is null")
    IllegalArgumentException initialExpirationIsNull();

    /**
     * Creates an exception indicating the interval duration is negative
     *
     * @return an {@link IllegalArgumentException} for the error.
     */
    @Message(id = 320, value = "interval duration is negative")
    IllegalArgumentException invalidIntervalDuration();

    /**
     * Creates an exception indicating the schedule is null
     *
     * @return an {@link IllegalArgumentException} for the error.
     */
    @Message(id = 321, value = "schedule is null")
    IllegalArgumentException scheduleIsNull();

    /**
     * Creates an exception indicating it could not start transaction
     *
     * @return an {@link RuntimeException} for the error.
     */
    @Message(id = 322, value = "Could not start transaction")
    RuntimeException failToStartTransaction(@Cause Throwable t);

    /**
     * Creates an exception indicating the transaction cannot be ended since no transaction is in progress
     *
     * @return an {@link IllegalStateException} for the error.
     */
    @Message(id = 323, value = "Transaction cannot be ended since no transaction is in progress")
    IllegalStateException noTransactionInProgress();

    /**
     * Creates an exception indicating could not end transaction
     *
     * @return an {@link RuntimeException} for the error.
     */
    @Message(id = 324, value = "Could not end transaction")
    RuntimeException failToEndTransaction(@Cause Throwable e);

    /**
     * Creates an exception indicating it cannot invoke timer service methods in lifecycle callback of non-singleton beans
     *
     * @return an {@link IllegalStateException} for the error.
     */
    @Message(id = 325, value = "Cannot invoke timer service methods in lifecycle callback of non-singleton beans")
    IllegalStateException failToInvokeTimerServiceDoLifecycle();

    /**
     * Creates an exception indicating timer cannot be null
     *
     * @return an {@link IllegalStateException} for the error.
     */
    @Message(id = 326, value = "Timer cannot be null")
    IllegalStateException timerIsNull();

    /**
     * Creates an exception indicating timer handles are only available for persistent timers
     *
     * @return an {@link IllegalStateException} for the error.
     */
    @Message(id = 327, value = "%s Timer handles are only available for persistent timers.")
    IllegalStateException invalidTimerHandlersForPersistentTimers(String s);

    /**
     * Creates an exception indicating no more timeouts for timer
     *
     * @return an {@link NoMoreTimeoutsException} for the error.
     */
    @Message(id = 328, value = "No more timeouts for timer %s")
    NoMoreTimeoutsException noMoreTimeoutForTimer(TimerImpl timer);

    /**
     * Creates an exception indicating the timer is not a calendar based timer"
     *
     * @return an {@link IllegalStateException for the error.
     */
    @Message(id = 329, value = "Timer %s is not a calendar based timer")
    IllegalStateException invalidTimerNotCalendarBaseTimer(final TimerImpl timer);

    /**
     * Creates an exception indicating the Timer has expired
     *
     * @return an {@link NoSuchObjectLocalException} for the error.
     */
    @Message(id = 330, value = "Timer has expired")
    NoSuchObjectLocalException timerHasExpired();

    /**
     * Creates an exception indicating the timer was canceled
     *
     * @return an {@link NoSuchObjectLocalException} for the error.
     */
    @Message(id = 331, value = "Timer was canceled")
    NoSuchObjectLocalException timerWasCanceled();

    /**
     * Creates an exception indicating the timer is not persistent
     *
     * @return an {@link IllegalStateException} for the error.
     */
    @Message(id = 332, value = "Timer %s is not persistent")
    IllegalStateException failToPersistTimer(TimerImpl timer);

    /**
     * Creates an exception indicating it could not register with tx for timer cancellation
     *
     * @return an {@link RuntimeException} for the error.
     */
    @Message(id = 333, value = "Could not register with tx for timer cancellation")
    RuntimeException failToRegisterWithTxTimerCancellation(@Cause Throwable e);

    /**
     * Creates an exception indicating it could not deserialize info in timer
     *
     * @return an {@link RuntimeException} for the error.
     */
    @Message(id = 334, value = "Could not deserialize info in timer ")
    RuntimeException failToDeserializeInfoInTimer(@Cause Throwable e);

    /**
     * Creates an exception indicating the Id cannot be null
     *
     * @return an {@link IllegalArgumentException} for the error.
     */
    @Message(id = 335, value = "Id cannot be null")
    IllegalArgumentException idIsNull();

    /**
     * Creates an exception indicating Timed objectid cannot be null
     *
     * @return an {@link IllegalArgumentException} for the error.
     */
    @Message(id = 336, value = "Timed objectid cannot be null")
    IllegalArgumentException timedObjectNull();

    /**
     * Creates an exception indicating the timer service cannot be null
     *
     * @return an {@link IllegalArgumentException} for the error.
     */
    @Message(id = 337, value = "Timer service cannot be null")
    IllegalArgumentException timerServiceIsNull();

    /**
     * Creates an exception indicating the timerservice with timedObjectId is not registered
     *
     * @return an {@link EJBException} for the error.
     */
    @Message(id = 338, value = "Timerservice with timedObjectId: %s is not registered")
    EJBException timerServiceWithIdNotRegistered(String timedObjectId);

    /**
     * Creates an exception indicating the timer for handle is not active"
     *
     * @return an {@link NoSuchObjectLocalException} for the error.
     */
    @Message(id = 339, value = "Timer for handle: %s is not active")
    NoSuchObjectLocalException timerHandleIsNotActive(TimerHandle timerHandle);

    /**
     * Creates an exception indicating it could not find timeout method
     *
     * @return an {@link IllegalStateException} for the error.
     */
    @Message(id = 340, value = "Could not find timeout method: %s")
    IllegalStateException failToFindTimeoutMethod(TimeoutMethod timeoutMethodInfo);

    /**
     * Creates an exception indicating it cannot invoke getTimeoutMethod on a timer which is not an auto-timer
     *
     * @return an {@link IllegalStateException} for the error.
     */
    @Message(id = 341, value = "Cannot invoke getTimeoutMethod on a timer which is not an auto-timer")
    IllegalStateException failToInvokegetTimeoutMethod();

    /**
     * Creates an exception indicating it could not load declared class of timeout method
     *
     * @return an {@link RuntimeException} for the error.
     */
    @Message(id = 342, value = "Could not load declaring class: %s of timeout method")
    RuntimeException failToLoadDeclaringClassOfTimeOut(String declaringClass);

    /**
     * Creates an exception indicating it cannot invoke timeout method
     *
     * @return an {@link RuntimeException} for the error.
     */
    @Message(id = 343, value = "Cannot invoke timeout method because method %s is not a timeout method")
    RuntimeException failToInvokeTimeout(Method method);

    /**
     * Creates an exception indicating it could not create timer file store directory
     *
     * @return an {@link RuntimeException} for the error.
     */
    @Message(id = 344, value = "Could not create timer file store directory %s")
    RuntimeException failToCreateTimerFileStoreDir(File baseDir);

    /**
     * Creates an exception indicating timer file store directory does not exist"
     *
     * @return an {@link RuntimeException} for the error.
     */
    @Message(id = 345, value = "Timer file store directory %s does not exist")
    RuntimeException timerFileStoreDirNotExist(File baseDir);

    /**
     * Creates an exception indicating the timer file store directory is not a directory
     *
     * @return an {@link RuntimeException} for the error.
     */
    @Message(id = 346, value = "Timer file store directory %s is not a directory")
    RuntimeException invalidTimerFileStoreDir(File baseDir);

    /**
     * Creates an exception indicating EJB is enabled for security but doesn't have a security domain set
     *
     * @return an {@link IllegalStateException} for the error.
     */
    @Message(id = 347, value = "EJB %s is enabled for security but doesn't have a security domain set")
    IllegalStateException invalidSecurityForDomainSet(String componentName);

    /**
     * Creates an exception indicating component configuration is not an EJB component"
     *
     * @return an {@link IllegalArgumentException} for the error.
     */
    @Message(id = 348, value = "%s is not an EJB component")
    IllegalArgumentException invalidComponentConfiguration(String componentName);

    /**
     * Creates an exception indicating it could not load view class for ejb
     *
     * @return an {@link RuntimeException} for the error.
     */
    @Message(id = 349, value = "Could not load view class for ejb %s")
    RuntimeException failToLoadViewClassEjb(String beanName, @Cause Throwable e);

    /**
     * Creates an exception indicating the component named with component class is not an EJB component
     *
     * @return an {@link IllegalArgumentException} for the error.
     */
    @Message(id = 350, value = "Component named %s with component class %s is not an EJB component")
    IllegalArgumentException invalidEjbComponent(String componentName, Class<?> componentClass);

    /**
     * Creates an exception indicating no timed object invoke for component
     *
     * @return an {@link StartException} for the error.
     */
    @Message(id = 351, value = "No timed object invoke for %s")
    StartException failToInvokeTimedObject(EJBComponent component);

    /**
     * Creates an exception indicating TimerService is not started
     *
     * @return an {@link IllegalStateException} for the error.
     */
    @Message(id = 352, value = "TimerService is not started")
    IllegalStateException failToStartTimerService();

    /**
     * Creates an exception indicating resourceBundle based descriptions are not supported
     *
     * @return an {@link UnsupportedOperationException} for the error.
     */
    @Message(id = 353, value = "ResourceBundle based descriptions of %s are not supported")
    UnsupportedOperationException resourceBundleDescriptionsNotSupported(String name);

    /**
     * Creates an exception indicating a runtime attribute is not marshallable
     *
     * @return an {@link UnsupportedOperationException} for the error.
     */
    @Message(id = 354, value = "Runtime attribute %s is not marshallable")
    UnsupportedOperationException runtimeAttributeNotMarshallable(String name);

    /**
     * Creates an exception indicating an invalid value for the specified element
     *
     * @return an {@link String} for the error.
     */
    @Message(id = 355, value = "Invalid value: %s for '%s' element %s")
    String invalidValueForElement(String value, String element, Location location);

    /**
     * Creates an exception indicating EJB component type does not support pools
     *
     * @return an {@link IllegalStateException} for the error.
     */
    @Message(id = 356, value = "EJB component type %s does not support pools")
    IllegalStateException invalidComponentType(String simpleName);

    /**
     * Creates an exception indicating Unknown EJBComponent type
     *
     * @return an {@link IllegalStateException} for the error.
     */
    @Message(id = 357, value = "Unknown EJBComponent type %s")
    IllegalStateException unknownComponentType(EJBComponentType ejbComponentType);

    /**
     * Creates an exception indicating Method for view shouldn't be
     * marked for both @PermitAll and @DenyAll at the same time
     *
     * @return an {@link IllegalStateException} for the error.
     */
    @Message(id = 358, value = "Method %s for view %s shouldn't be marked for both %s and %s at the same time")
    IllegalStateException invalidSecurityAnnotation(Method componentMethod, String viewClassName, final String s, final String s1);

    /**
     * Creates an exception indicating method named with params not found on component class
     *
     * @return an {@link RuntimeException} for the error.
     */
    @Message(id = 359, value = "Method named %s with params %s not found on component class %s")
    RuntimeException failToFindComponentMethod(String name, String s, Class<?> componentClass);

    /**
     * Creates an exception indicating the EJB method security metadata cannot be null
     *
     * @return an {@link IllegalArgumentException} for the error.
     */
    @Message(id = 360, value = "EJB method security metadata cannot be null")
    IllegalArgumentException ejbMethodSecurityMetaDataIsNull();

    /**
     * Creates an exception indicating the view classname cannot be null or empty
     *
     * @return an {@link IllegalArgumentException} for the error.
     */
    @Message(id = 361, value = "View classname cannot be null or empty")
    IllegalArgumentException viewClassNameIsNull();

    /**
     * Creates an exception indicating View method cannot be null
     *
     * @return an {@link IllegalArgumentException} for the error.
     */
    @Message(id = 362, value = "View method cannot be null")
    IllegalArgumentException viewMethodIsNull();

    /**
     * Creates an exception indicating class cannot handle method of view class
     *
     * @return an {@link IllegalStateException} for the error.
     */
    @Message(id = 363, value = "%s cannot handle method %s of view class %s.Expected view method to be %s on view class %s")
    IllegalStateException failProcessInvocation(String name, final Method invokedMethod, String viewClassOfInvokedMethod, Method viewMethod, String viewClassName);

    /**
     * Creates an exception indicating the Invocation on method is not allowed
     *
     * @return an {@link EJBAccessException} for the error.
     */
    @Message(id = 364, value = "Invocation on method: %s of bean: %s is not allowed")
    EJBAccessException invocationOfMethodNotAllowed(Method invokedMethod, String componentName);

    /**
     * Creates an exception indicating an unknown EJB Component description type
     *
     * @return an {@link IllegalArgumentException} for the error.
     */
    @Message(id = 365, value = "Unknown EJB Component description type %s")
    IllegalArgumentException unknownComponentDescriptionType(Class<?> aClass);

    /**
     * Creates an exception indicating unknown attribute
     *
     * @return an {@link IllegalStateException} for the error.
     */
    @Message(id = 366, value = "Unknown attribute %s")
    IllegalStateException unknownAttribute(String attributeName);

    /**
     * Creates an exception indicating Unknown operation
     *
     * @return an {@link IllegalStateException} for the error.
     */
    @Message(id = 367, value = "Unknown operation %s")
    IllegalStateException unknownOperations(String opName);

    /**
     * Creates an exception indicating no EJB component registered for address
     *
     * @return an {@link String} for the error.
     */
    @Message(id = 368, value = "No EJB component registered for address %s")
    String noComponentRegisteredForAddress(PathAddress operationAddress);

    /**
     * Creates an exception indicating No EJB component is available for address
     *
     * @return an {@link String} for the error.
     */
    @Message(id = 369, value = "No EJB component is available for address %s")
    String noComponentAvailableForAddress(PathAddress operationAddress);

    /**
     * Creates an exception indicating EJB component for specified address is in invalid state
     *
     * @return an {@link String} for the error.
     */
    @Message(id = 370, value = "EJB component for address %s is in %n state %s, must be in state %s")
    String invalidComponentState(PathAddress operationAddress, ServiceController.State controllerState, ServiceController.State up);


    /**
     * Creates an exception indicating specified components is not an EJB component"
     *
     * @param componentName
     * @return an {@link IllegalArgumentException} for the error.
     */
    @Message(id = 371, value = "%s is not an EJB component")
    IllegalArgumentException invalidComponentIsNotEjbComponent(final String componentName);

    /**
     * Creates an exception indicating Component class has multiple @Timeout annotations
     *
     * @return a {@link DeploymentUnitProcessingException} for the error.
     */
    @Message(id = 372, value = "Component class %s has multiple @Timeout annotations")
    DeploymentUnitProcessingException componentClassHasMultipleTimeoutAnnotations(Class<?> componentClass);

    /**
     * Creates an exception indicating the current component is not an EJB.
     *
     * @param component the component.
     * @return an {@link IllegalStateException} for the error.
     */
    @Message(id = 373, value = "Current component is not an EJB %s")
    IllegalStateException currentComponentNotAEjb(ComponentInstance component);

    /**
     * Creates an exception indicating the method invocation is not allowed in lifecycle methods.
     *
     * @param methodName the name of the method.
     * @return an {@link IllegalStateException} for the error.
     */
    @Message(id = 374, value = "%s not allowed in lifecycle methods")
    IllegalStateException lifecycleMethodNotAllowed(String methodName);

    @Message(id = 375, value = "%s is not allowed in lifecycle methods of stateless session beans")
    IllegalStateException lifecycleMethodNotAllowedFromStatelessSessionBean(String methodName);

    /**
     * Creates an exception indicating Cannot call getInvokedBusinessInterface when invoking through ejb object
     *
     * @param name type of object
     * @return a {@link IllegalStateException} for the error.
     */
    @Message(id = 376, value = "Cannot call %s when invoking through %s or %s")
    IllegalStateException cannotCall(String methodName, String name, String localName);

    @Message(id = 377, value = "%s is not allowed from stateful beans")
    IllegalStateException notAllowedFromStatefulBeans(String method);

    @Message(id = 378, value = "Failed to acquire a permit within %s %s")
    EJBException failedToAcquirePermit(long timeout, TimeUnit timeUnit);

    @Message(id = 379, value = "Acquire semaphore was interrupted")
    EJBException acquireSemaphoreInterrupted();


    /**
     * Creates an exception indicating the method is deprecated
     *
     * @return a {@link IllegalStateException} for the error.
     */
    @Message(id = 380, value = "%s is deprecated")
    IllegalStateException isDeprecatedIllegalState(String getEnvironment);

    @Message(id = 381, value = "Could not find method %s on entity bean")
    RuntimeException couldNotFindEntityBeanMethod(String method);

    @Message(id = 382, value = "Could not determine ClassLoader for stub %s")
    RuntimeException couldNotFindClassLoaderForStub(String stub);

    /**
     * Creates an exception indicating that there was no message listener of the expected type
     * in the resource adapter
     *
     * @param messageListenerType The message listener type
     * @param resourceAdapterName The resource adapter name
     * @return a {@link IllegalStateException} for the error.
     */
    @Message(id = 383, value = "No message listener of type %s found in resource adapter %s")
    IllegalStateException unknownMessageListenerType(String resourceAdapterName, String messageListenerType);

    /**
     * Thrown when an EJB 2 EJB does not implement a method on an EJB 2
     *
     * @param method    The method
     * @param viewClass The view
     * @param ejb       The ejb
     */
    @Message(id = 384, value = "Could not find method %s from view %s on EJB class %s")
    DeploymentUnitProcessingException couldNotFindViewMethodOnEjb(final Method method, String viewClass, String ejb);

    /**
     * Creates and returns an exception indicating that the param named <code>paramName</code> cannot be null
     * or empty string.
     *
     * @param paramName The param name
     * @return an {@link IllegalArgumentException} for the exception
     */
    @Message(id = 385, value = "%s cannot be null or empty")
    IllegalArgumentException stringParamCannotBeNullOrEmpty(final String paramName);

    /**
     * Exception that is thrown when invoking remove while an EJB is in a transaction
     */
    @Message(id = 386, value = "EJB 4.6.4 Cannot remove EJB via EJB 2.x remove() method while participating in a transaction")
    RemoveException cannotRemoveWhileParticipatingInTransaction();

    @Message(id = 387, value = "Transaction propagation over IIOP is not supported")
    RemoteException transactionPropagationNotSupported();

    @Deprecated
    @Message(id = 388, value = "Cannot call method %s in afterCompletion callback")
    IllegalStateException cannotCallMethodInAfterCompletion(String methodName);

    /**
     * Exception thrown if a method cannot be invoked at the given time
     */
    @Message(id = 389, value = "Cannot call %s when state is %s")
    IllegalStateException cannotCallMethod(String methodName, String state);

    @Deprecated
    @Message(id = 390, value = "%s is already associated with serialization group %s")
    IllegalStateException existingSerializationGroup(Object key, Object group);

    @Deprecated
    @Message(id = 391, value = "%s is not compatible with serialization group %s")
    IllegalStateException incompatibleSerializationGroup(Object object, Object group);

    @Deprecated
    @Message(id = 392, value = "Cache entry %s is in use")
    IllegalStateException cacheEntryInUse(Object entry);

    @Deprecated
    @Message(id = 393, value = "Cache entry %s is not in use")
    IllegalStateException cacheEntryNotInUse(Object entry);

    @Deprecated
    @Message(id = 394, value = "Failed to acquire lock on %s")
    RuntimeException lockAcquisitionInterrupted(@Cause Throwable cause, Object id);

    @Deprecated
    @Message(id = 395, value = "%s is already a member of serialization group %s")
    IllegalStateException duplicateSerializationGroupMember(Object id, Object groupId);

    @Deprecated
    @Message(id = 396, value = "%s is not a member of serialization group %s")
    IllegalStateException missingSerializationGroupMember(Object id, Object groupId);

    @Deprecated
    @Message(id = 397, value = "%s already exists in cache")
    IllegalStateException duplicateCacheEntry(Object id);

    @Deprecated
    @Message(id = 398, value = "%s is missing from cache")
    IllegalStateException missingCacheEntry(Object id);

    @Message(id = 399, value = "Incompatible cache implementations in nested hierarchy")
    IllegalStateException incompatibleCaches();

    @Deprecated
    @Message(id = 400, value = "Failed to passivate %s")
    RuntimeException passivationFailed(@Cause Throwable cause, Object id);

    @Deprecated
    @Message(id = 401, value = "Failed to activate %s")
    RuntimeException activationFailed(@Cause Throwable cause, Object id);

    @Deprecated
    @Message(id = 402, value = "Failed to create passivation directory: %s")
    RuntimeException passivationDirectoryCreationFailed(String path);

    @Deprecated
    @Message(id = 403, value = "Failed to create passivation directory: %s")
    RuntimeException passivationPathNotADirectory(String path);

    @Deprecated
    @Message(id = 404, value = "Group creation context already exists")
    IllegalStateException groupCreationContextAlreadyExists();

    @Message(id = 405, value = "No EJB found with interface of type '%s' and name '%s' for binding %s")
    String ejbNotFound(String typeName, String beanName, String binding);

    @Message(id = 406, value = "No EJB found with interface of type '%s' for binding %s")
    String ejbNotFound(String typeName, String binding);

    @Message(id = 407, value = "More than one EJB found with interface of type '%s' and name '%s' for binding %s. Found: %s")
    String moreThanOneEjbFound(String typeName, String beanName, String binding, Set<EJBViewDescription> componentViews);

    @Message(id = 408, value = "More than one EJB found with interface of type '%s' for binding %s. Found: %s")
    String moreThanOneEjbFound(String typeName, String binding, Set<EJBViewDescription> componentViews);

    /**
     * Returns a {@link DeploymentUnitProcessingException} to indicate that the {@link org.jboss.ejb3.annotation.Clustered}
     * annotation cannot be used on a message driven bean
     *
     * @param unit               The deployment unit
     * @param componentName      The MDB component name
     * @param componentClassName The MDB component class name
     * @return
     */
    @Deprecated
    @Message(id = 409, value = "@Clustered annotation cannot be used with message driven beans. %s failed since %s bean is marked with @Clustered on class %s")
    DeploymentUnitProcessingException clusteredAnnotationIsNotApplicableForMDB(final DeploymentUnit unit, final String componentName, final String componentClassName);

    /**
     * Returns a {@link DeploymentUnitProcessingException} to indicate that the {@link org.jboss.ejb3.annotation.Clustered}
     * annotation cannot be used on an entity bean
     *
     * @param unit               The deployment unit
     * @param componentName      The entity bean component name
     * @param componentClassName The entity bean component class name
     * @return
     */
    @Deprecated
    @Message(id = 410, value = "@Clustered annotation cannot be used with entity beans. %s failed since %s bean is marked with @Clustered on class %s")
    DeploymentUnitProcessingException clusteredAnnotationIsNotApplicableForEntityBean(final DeploymentUnit unit, final String componentName, final String componentClassName);

    /**
     * Returns a {@link DeploymentUnitProcessingException} to indicate that the {@link org.jboss.ejb3.annotation.Clustered}
     * annotation is <b>currently</b> not supported on singleton EJB.
     *
     * @param unit               The deployment unit
     * @param componentName      The singleton bean component name
     * @param componentClassName The singleton bean component class name
     * @return
     */
    @Deprecated
    @Message(id = 411, value = "@Clustered annotation is currently not supported for singleton EJB. %s failed since %s bean is marked with @Clustered on class %s")
    DeploymentUnitProcessingException clusteredAnnotationNotYetImplementedForSingletonBean(final DeploymentUnit unit, final String componentName, final String componentClassName);

    /**
     * Returns a {@link DeploymentUnitProcessingException} to indicate that the {@link org.jboss.ejb3.annotation.Clustered}
     * annotation cannot be used on the EJB component represented by <code>componentName</code>
     *
     * @param unit               The deployment unit
     * @param componentName      The component name
     * @param componentClassName The component class name
     * @return
     */
    @Deprecated
    @Message(id = 412, value = "%s failed since @Clustered annotation cannot be used for %s bean on class %s")
    DeploymentUnitProcessingException clusteredAnnotationIsNotApplicableForBean(final DeploymentUnit unit, final String componentName, final String componentClassName);




    /**
     * Exception thrown if the session-type of a session bean is not specified
     */
    @Message(id = 413, value = "<session-type> not specified for ejb %s. This must be present in ejb-jar.xml")
    DeploymentUnitProcessingException sessionTypeNotSpecified(String bean);


    /**
     * Creates an exception indicating Default interceptors specify an absolute ordering
     *
     * @return a {@link DeploymentUnitProcessingException} for the error.
     */
    @Message(id = 414, value = "Default interceptors cannot specify an <interceptor-order> element in ejb-jar.xml")
    DeploymentUnitProcessingException defaultInterceptorsNotSpecifyOrder();

    /**
     * Creates an returns a {@link IllegalStateException} to indicate that a cache is not clustered
     *
     * @return
     */
    @Message(id = 415, value = "Cache is not clustered")
    IllegalStateException cacheIsNotClustered();

    /**
     * Creates and returns an exception indicating that the param named <code>paramName</code> cannot be null
     *
     * @param paramName The param name
     * @return an {@link IllegalArgumentException} for the exception
     */
    @Message(id = 416, value = "%s cannot be null")
    IllegalArgumentException paramCannotBeNull(final String paramName);

    @Message(id = 417, value = "A GroupMembershipNotifier is already registered by the name of %s")
    IllegalArgumentException groupMembershipNotifierAlreadyRegistered(final String groupName);

    @Message(id = 418, value = "No GroupMembershipNotifier registered by the name of %s")
    IllegalArgumentException groupMembershipNotifierNotRegistered(final String groupName);

    /**
     * Creates and returns an exception indicating that the pool name configured for a bean cannot be an empty string
     *
     * @param ejbName The EJB name
     * @return an {@link IllegalArgumentException} for the exception
     */
    @Message(id = 419, value = "Pool name cannot be empty string for bean %s")
    IllegalArgumentException poolNameCannotBeEmptyString(final String ejbName);

    /**
     * The user attempts to look up the ejb context in a war when no ejb context is active
     */
    @Message(id = 420, value = "No EjbContext available as no EJB invocation is active")
    IllegalStateException noEjbContextAvailable();
    @Message(id = 421, value = "Invocation cannot proceed as component is shutting down")
    EJBComponentUnavailableException componentIsShuttingDown();

    @Message(id = 422, value = "Could not open message outputstream for writing to Channel")
    IOException failedToOpenMessageOutputStream(@Cause Throwable e);

    @Message(id = 423, value = "Could not create session for stateful bean %s")
    RuntimeException failedToCreateSessionForStatefulBean(@Cause Exception e, String beanName);

    @Message(id = 424, value = "No thread context classloader available")
    IllegalStateException tcclNotAvailable();

    @Message(id = 425, value = "Cannot write to null DataOutput")
    IllegalArgumentException cannotWriteToNullDataOutput();

    @Message(id = 426, value = "No client-mapping entries found for node %s in cluster %s")
    IllegalStateException clientMappingMissing(String nodeName, String clusterName);

    @Message(id = 427, value = "Could not load class")
    RuntimeException classNotFoundException(@Cause ClassNotFoundException cnfe);

    @Message(id = 428, value = "EJB module identifiers cannot be null")
    IllegalArgumentException ejbModuleIdentifiersCannotBeNull();

    @Message(id = 429, value = "MessageInputStream cannot be null")
    IllegalArgumentException messageInputStreamCannotBeNull();

    @Message(id = 430, value = "Unknown transaction request type %s")
    IllegalArgumentException unknownTransactionRequestType(String txRequestType);

    @Message(id = 431, value = "Could not close channel")
    RuntimeException couldNotCloseChannel(@Cause IOException ioe);

    @Message(id = 432, value = "No subordinate transaction present for xid %s")
    RuntimeException noSubordinateTransactionPresentForXid(Xid xid);

    @Message(id = 433, value = "Failed to register transaction synchronization")
    RuntimeException failedToRegisterTransactionSynchronization(@Cause Exception e);

    @Message(id = 434, value = "Failed to get current transaction")
    RuntimeException failedToGetCurrentTransaction(@Cause Exception e);

    @Message(id = 435, value = "Could not obtain lock on %s to passivate %s")
    IllegalStateException couldNotObtainLockForGroup(String groupId, String groupMember);

    @Message(id = 436, value = "Unknown channel creation option type %s")
    IllegalArgumentException unknownChannelCreationOptionType(String optionType);

    @Message(id = 437, value = "Could not determine remote interface from home interface %s for bean %s")
    DeploymentUnitProcessingException couldNotDetermineRemoteInterfaceFromHome(final String homeClass, final String beanName);

    @Message(id = 438, value = "Could not determine local interface from local home interface %s for bean %s")
    DeploymentUnitProcessingException couldNotDetermineLocalInterfaceFromLocalHome(final String localHomeClass, final String beanName);

    @Message(id = 439, value = "Unsupported marshalling version: %d")
    IllegalArgumentException unsupportedMarshallingVersion(int version);

    @Message(id = 440, value = "%s method %s must be public")
    DeploymentUnitProcessingException ejbMethodMustBePublic(final String type, final Method method);

    @Message(id = 441, value = "EJB business method %s must be public")
    DeploymentUnitProcessingException ejbBusinessMethodMustBePublic(final Method method);

    @Message(id = 442, value = "Unexpected Error")
    EJBException unexpectedError();

    @Message(id = 443, value = "EJB 3.1 FR 13.3.3: BMT bean %s should complete transaction before returning.")
    String transactionNotComplete(String componentName);

    @Message(id = 444, value = "Timer service resource %s is not suitable for the target. Only a configuration with a single file-store and no other configured data-store is supported on target")
    String untransformableTimerService(PathAddress address);

    @Deprecated
    @Message(id = 445, value = "Detected asymmetric usage of cache")
    IllegalStateException asymmetricCacheUsage();

    /**
     * Creates an exception indicating that timer is active.
     *
     * @return an {@link IllegalStateException} for the error.
     */
    @Message(id = 446, value = "The timer %s is already active.")
    IllegalStateException timerIsActive(Timer timer);

    @Message(id = 447, value = "Transaction '%s' was already rolled back")
    RollbackException transactionAlreadyRolledBack(Transaction tx);

    @Message(id = 448, value = "Transaction '%s' is in unexpected state (%s)")
    EJBException transactionInUnexpectedState(Transaction tx, String txStatus);

    @Message(id = 449, value = "Timerservice API is not allowed on stateful session bean %s")
    String timerServiceMethodNotAllowedForSFSB(final String ejbComponent);

    @Message(id = 450, value = "Entity Beans are no longer supported, beans %s cannot be deployed")
    DeploymentUnitProcessingException entityBeansAreNotSupported(String beanName);

    @Message(id = 451, value = "Attribute '%s' is not supported on current version servers; it is only allowed if its value matches '%s'")
    OperationFailedException inconsistentAttributeNotSupported(String attributeName, String mustMatch);

    @Message(id = 452, value = "Unexpected end of document")
    XMLStreamException unexpectedEndOfDocument(@Param Location location);

    @LogMessage(level = ERROR)
    @Message(id = 453, value = "Failed to persist timer %s")
    void failedToPersistTimer(Timer timerid, @Cause Exception e);

    @Message(id = 454, value = "Only one instance on <container-transaction> with an ejb-name of * can be present.")
    DeploymentUnitProcessingException mustOnlyBeSingleContainerTransactionElementWithWildcard();

    @Message(id = 455, value = "<container-transaction> elements that use the wildcard EJB name * can only use a method name of *")
    DeploymentUnitProcessingException wildcardContainerTransactionElementsMustHaveWildcardMethodName();

    @LogMessage(level = ERROR)
    @Message(id = 456, value = "Failed to refresh timers for %s")
    void failedToRefreshTimers(String timedObjectId);

    @Message(id = 457, value = "Unexpected Error")
    String convertUnexpectedError();

    //@LogMessage(level = ERROR)
    //@Message(id = 458, value = "Failure in caller transaction.")
    //void failureInCallerTransaction(@Cause Throwable cause);

    @Message(id = 459, value = "Module %s containing bean %s is not deployed in ear but it specifies resource adapter name '%s' in a relative format.")
    DeploymentUnitProcessingException relativeResourceAdapterNameInStandaloneModule(String module, String bean, String adapterName);

    /**
     * Logs a waring message that the current datasource configuration does not ensure consistency in a clustered environment.
     */
    @LogMessage(level = WARN)
    @Message(id = 460, value = "The transaction isolation need to be equal or stricter than READ_COMMITTED to ensure that the timer run once-and-only-once")
    void wrongTransactionIsolationConfiguredForTimer();

    /**
     * Transaction rollback after problems not successful
     */
    @LogMessage(level = ERROR)
    @Message(id = 461, value = "Update timer failed and it was not possible to rollback the transaction!")
    void timerUpdateFailedAndRollbackNotPossible(@Cause Throwable rbe);

    /**
     * Logs a warning message indicating that the database dialect can not detected automatically
     */
    @LogMessage(level = WARN)
    @Message(id = 462, value = "Unable to detect database dialect from connection metadata or JDBC driver name. Please configure this manually using the 'datasource' property in your configuration.  Known database dialect strings are %s")
    void jdbcDatabaseDialectDetectionFailed(String validDialects);

    @LogMessage(level = WARN)
    @Message(id = 463, value = "Invalid transaction attribute type %s on SFSB lifecycle method %s of class %s, valid types are REQUIRES_NEW and NOT_SUPPORTED. Method will be treated as NOT_SUPPORTED.")
    void invalidTransactionTypeForSfsbLifecycleMethod(TransactionAttributeType txAttr, MethodIdentifier method, Class<?> clazz);

    @Message(id = 464, value = "The \"" + EJB3SubsystemModel.DISABLE_DEFAULT_EJB_PERMISSIONS + "\" attribute may not be set to true")
    OperationFailedException disableDefaultEjbPermissionsCannotBeTrue();

    @Message(id = 465, value = "Invalid client descriptor configuration: 'profile' and 'remoting-ejb-receivers' cannot be used together")
    DeploymentUnitProcessingException profileAndRemotingEjbReceiversUsedTogether();

    @Message(id = 466, value = "Failed to process business interfaces for EJB class %s")
    DeploymentUnitProcessingException failedToProcessBusinessInterfaces(Class<?> ejbClass, @Cause Exception e);

    @Message(id = 467, value = "The request was rejected as the container is suspended")
    EJBComponentUnavailableException containerSuspended();

    @Message(id = 468, value = "Timer invocation failed")
    OperationFailedException timerInvocationFailed(@Cause Exception e);

    @Message(id = 469, value = "Indexed child resources can only be registered if the parent resource supports ordered children. The parent of '%s' is not indexed")
    IllegalStateException indexedChildResourceRegistrationNotAvailable(PathElement address);

    @LogMessage(level = INFO)
    @Message(id = 470, value = "Could not create a connection for cluster node %s in cluster %s")
    void couldNotCreateClusterConnection(@Cause Throwable cause, String nodeName, String clusterName);

    @Message(id = 471, value = "RMI/IIOP Violation: %s%n")
    RuntimeException rmiIiopVoliation(String violation);

    @Message(id = 472, value = "Cannot obtain exception repository id for %s:%n%s")
    RuntimeException exceptionRepositoryNotFound(String name, String message);

    @LogMessage(level = INFO)
    @Message(id = 473, value = "JNDI bindings for session bean named '%s' in deployment unit '%s' are as follows:%s")
    void jndiBindings(final String ejbName, final DeploymentUnit deploymentUnit, final StringBuilder bindings);

    @LogMessage(level = ERROR)
    @Message(id = 474, value = "Attribute '%s' is not supported on current version servers; it is only allowed if its value matches '%s'. This attribute should be removed.")
    void logInconsistentAttributeNotSupported(String attributeName, String mustMatch);

    @LogMessage(level = INFO)
    @Message(id = 475, value = "MDB delivery started: %s,%s")
    void mdbDeliveryStarted(String appName, String componentName);

    @LogMessage(level = INFO)
    @Message(id = 476, value = "MDB delivery stopped: %s,%s")
    void mdbDeliveryStopped(String appName, String componentName);

    @Message(id = 477, value = "MDB delivery group is missing: %s")
    DeploymentUnitProcessingException missingMdbDeliveryGroup(String deliveryGroupName);

    @LogMessage(level = ERROR)
    @Message(id = 480, value = "Loaded timer (%s) for EJB (%s) and this node that is marked as being in a timeout. The original timeout may not have been processed. Please use graceful shutdown to ensure timeout tasks are finished before shutting down.")
    void loadedPersistentTimerInTimeout(String timer, String timedObject);

    @LogMessage(level = INFO)
    @Message(id = 481, value = "Strict pool %s is using a max instance size of %d (per class), which is derived from thread worker pool sizing.")
    void strictPoolDerivedFromWorkers(String name, int max);

    @LogMessage(level = INFO)
    @Message(id = 482, value = "Strict pool %s is using a max instance size of %d (per class), which is derived from the number of CPUs on this host.")
    void strictPoolDerivedFromCPUs(String name, int max);

    @Message(id = 483, value = "Attributes are mutually exclusive: %s, %s")
    XMLStreamException mutuallyExclusiveAttributes(@Param Location location, String attribute1, String attribute2);

    @LogMessage(level = WARN)
    @Message(id = 484, value = "Could not send a cluster removal message for cluster: (%s) to the client on channel %s")
    void couldNotSendClusterRemovalMessage(@Cause Throwable cause, Group group, Channel channel);

    @LogMessage(level = WARN)
    @Message(id = 485, value = "Transaction type %s is unspecified for the %s method of the %s message-driven bean. It will be handled as NOT_SUPPORTED.")
    void invalidTransactionTypeForMDB(TransactionAttributeType transactionAttributeType, String methond, String componentName);

    @LogMessage(level = INFO)
    @Message(id = 486, value = "Parameter 'default-clustered-sfsb-cache' was defined for the 'add' operation for resource '%s'. " +
            "This parameter is deprecated and its previous behavior has been remapped to attribute 'default-sfsb-cache'. " +
            "As a result the 'default-sfsb-cache' attribute has been set to '%s' and the " +
            "'default-sfsb-passivation-disabled-cache' attribute has been set to '%s'.")
    void remappingCacheAttributes(String address, ModelNode defClustered, ModelNode passivationDisabled);

    @LogMessage(level = ERROR)
    @Message(id = 487, value = "Unexpected invocation state %s")
    void unexpectedInvocationState(int state);

    @Message(id = 488, value = "Unauthenticated (anonymous) access to this EJB method is not authorized")
    SecurityException ejbAuthenticationRequired();

<<<<<<< HEAD
    @LogMessage(level = ERROR)
    @Message(id = 489, value = "Timer %s not running as transaction could not be started")
    void timerNotRunning(@Cause  NotSupportedException e, TimerImpl timer);
=======
    @Message(id = 489, value = "Multiple security domains not supported")
    DeploymentUnitProcessingException multipleSecurityDomainsDetected();

>>>>>>> 6f035622
}<|MERGE_RESOLUTION|>--- conflicted
+++ resolved
@@ -3128,13 +3128,11 @@
     @Message(id = 488, value = "Unauthenticated (anonymous) access to this EJB method is not authorized")
     SecurityException ejbAuthenticationRequired();
 
-<<<<<<< HEAD
     @LogMessage(level = ERROR)
     @Message(id = 489, value = "Timer %s not running as transaction could not be started")
     void timerNotRunning(@Cause  NotSupportedException e, TimerImpl timer);
-=======
-    @Message(id = 489, value = "Multiple security domains not supported")
+
+    @Message(id = 490, value = "Multiple security domains not supported")
     DeploymentUnitProcessingException multipleSecurityDomainsDetected();
 
->>>>>>> 6f035622
 }