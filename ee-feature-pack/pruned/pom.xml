<?xml version="1.0" encoding="UTF-8"?>

<!--
  ~ JBoss, Home of Professional Open Source.
  ~ Copyright 2010, Red Hat, Inc., and individual contributors
  ~ as indicated by the @author tags. See the copyright.txt file in the
  ~ distribution for a full listing of individual contributors.
  ~
  ~ This is free software; you can redistribute it and/or modify it
  ~ under the terms of the GNU Lesser General Public License as
  ~ published by the Free Software Foundation; either version 2.1 of
  ~ the License, or (at your option) any later version.
  ~
  ~ This software is distributed in the hope that it will be useful,
  ~ but WITHOUT ANY WARRANTY; without even the implied warranty of
  ~ MERCHANTABILITY or FITNESS FOR A PARTICULAR PURPOSE. See the GNU
  ~ Lesser General Public License for more details.
  ~
  ~ You should have received a copy of the GNU Lesser General Public
  ~ License along with this software; if not, write to the Free
  ~ Software Foundation, Inc., 51 Franklin St, Fifth Floor, Boston, MA
  ~ 02110-1301 USA, or see the FSF site: http://www.fsf.org.
  -->

<project xmlns="http://maven.apache.org/POM/4.0.0"
         xmlns:xsi="http://www.w3.org/2001/XMLSchema-instance"
         xsi:schemaLocation="http://maven.apache.org/POM/4.0.0 http://maven.apache.org/xsd/maven-4.0.0.xsd">
    <modelVersion>4.0.0</modelVersion>

    <parent>
        <groupId>org.wildfly</groupId>
        <artifactId>wildfly-ee-feature-pack-parent</artifactId>
        <!--
        Maintain separation between the artifact id and the version to help prevent
        merge conflicts between commits changing the GA and those changing the V.
        -->
        <version>26.0.0.Beta1-SNAPSHOT</version>
    </parent>

    <artifactId>wildfly-ee-feature-pack-pruned</artifactId>

    <name>WildFly: EE Feature Pack Pruned Resources</name>
    <description>Resources that are still expected to be used in more than one feature
                 pack but are pruned from others.</description>
    <packaging>pom</packaging>

    <dependencies>

        <!-- module and copy artifact dependencies -->

        <dependency>
            <groupId>com.fasterxml.jackson.jaxrs</groupId>
            <artifactId>jackson-jaxrs-json-provider</artifactId>
            <exclusions>
                <exclusion>
                    <groupId>*</groupId>
                    <artifactId>*</artifactId>
                </exclusion>
            </exclusions>
        </dependency>

        <dependency>
            <groupId>com.fasterxml.jackson.jaxrs</groupId>
            <artifactId>jackson-jaxrs-base</artifactId>
            <exclusions>
                <exclusion>
                    <groupId>*</groupId>
                    <artifactId>*</artifactId>
                </exclusion>
            </exclusions>

        </dependency>
        <dependency>
            <groupId>com.fasterxml.jackson.module</groupId>
            <artifactId>jackson-module-jaxb-annotations</artifactId>
            <exclusions>
                <exclusion>
                    <groupId>*</groupId>
                    <artifactId>*</artifactId>
                </exclusion>
            </exclusions>
        </dependency>

        <dependency>
            <groupId>io.agroal</groupId>
            <artifactId>agroal-api</artifactId>
        </dependency>

        <dependency>
            <groupId>io.agroal</groupId>
            <artifactId>agroal-narayana</artifactId>
            <!-- Exclude dependencies declared in the common module -->
            <exclusions>
                <exclusion>
                    <artifactId>*</artifactId>
                    <groupId>*</groupId>
                </exclusion>
            </exclusions>
        </dependency>

        <dependency>
            <groupId>io.agroal</groupId>
            <artifactId>agroal-pool</artifactId>
        </dependency>

        <dependency>
            <groupId>org.apache.activemq</groupId>
            <artifactId>artemis-jms-client</artifactId>
            <exclusions>
                <exclusion>
                    <groupId>*</groupId>
                    <artifactId>*</artifactId>
                </exclusion>
            </exclusions>
        </dependency>

        <dependency>
            <groupId>org.apache.activemq</groupId>
            <artifactId>artemis-jms-server</artifactId>
            <exclusions>
                <exclusion>
                    <groupId>*</groupId>
                    <artifactId>*</artifactId>
                </exclusion>
            </exclusions>
        </dependency>

        <dependency>
            <groupId>org.apache.activemq</groupId>
            <artifactId>artemis-ra</artifactId>
            <exclusions>
                <exclusion>
                    <groupId>*</groupId>
                    <artifactId>*</artifactId>
                </exclusion>
            </exclusions>
        </dependency>

        <dependency>
<<<<<<< HEAD
            <groupId>${project.groupId}</groupId>
            <artifactId>jipijapa-hibernate5</artifactId>
=======
            <groupId>org.apache.activemq</groupId>
            <artifactId>artemis-service-extensions</artifactId>
            <exclusions>
                <exclusion>
                    <groupId>*</groupId>
                    <artifactId>*</artifactId>
                </exclusion>
            </exclusions>
        </dependency>

        <dependency>
            <groupId>org.jboss.activemq.artemis.integration</groupId>
            <artifactId>artemis-wildfly-integration</artifactId>
            <exclusions>
                <exclusion>
                    <groupId>*</groupId>
                    <artifactId>*</artifactId>
                </exclusion>
            </exclusions>
        </dependency>

        <dependency>
            <groupId>org.jboss.genericjms</groupId>
            <artifactId>generic-jms-ra-jar</artifactId>
>>>>>>> 72abdf67
            <exclusions>
                <exclusion>
                    <groupId>*</groupId>
                    <artifactId>*</artifactId>
                </exclusion>
            </exclusions>
        </dependency>

        <dependency>
            <groupId>org.bouncycastle</groupId>
            <artifactId>bcmail-jdk15on</artifactId>
            <exclusions>
                <exclusion>
                    <groupId>*</groupId>
                    <artifactId>*</artifactId>
                </exclusion>
            </exclusions>
        </dependency>

        <dependency>
            <groupId>org.glassfish.jaxb</groupId>
            <artifactId>jaxb-xjc</artifactId>
            <exclusions>
                <exclusion>
                    <groupId>*</groupId>
                    <artifactId>*</artifactId>
                </exclusion>
            </exclusions>
        </dependency>

        <dependency>
            <groupId>org.jboss</groupId>
            <artifactId>jboss-transaction-spi</artifactId>
            <!-- Exclude dependencies declared in the ee-8-api module -->
            <exclusions>
                <exclusion>
                    <artifactId>*</artifactId>
                    <groupId>*</groupId>
                </exclusion>
            </exclusions>
        </dependency>

        <dependency>
            <groupId>org.jboss.metadata</groupId>
            <artifactId>jboss-metadata-ejb</artifactId>
            <exclusions>
                <exclusion>
                    <groupId>*</groupId>
                    <artifactId>*</artifactId>
                </exclusion>
            </exclusions>
        </dependency>

        <dependency>
            <groupId>org.jboss.spec.javax.management.j2ee</groupId>
            <artifactId>jboss-j2eemgmt-api_1.1_spec</artifactId>
        </dependency>

        <dependency>
            <groupId>org.jboss.spec.javax.xml.rpc</groupId>
            <artifactId>jboss-jaxrpc-api_1.1_spec</artifactId>
        </dependency>

        <dependency>
            <groupId>${project.groupId}</groupId>
            <artifactId>jipijapa-eclipselink</artifactId>
            <exclusions>
                <exclusion>
                    <groupId>*</groupId>
                    <artifactId>*</artifactId>
                </exclusion>
            </exclusions>
        </dependency>

        <dependency>
            <groupId>${project.groupId}</groupId>
            <artifactId>jipijapa-hibernate4-1</artifactId>
            <exclusions>
                <exclusion>
                    <groupId>*</groupId>
                    <artifactId>*</artifactId>
                </exclusion>
            </exclusions>
        </dependency>

        <dependency>
            <groupId>${project.groupId}</groupId>
            <artifactId>jipijapa-hibernate4-3</artifactId>
            <exclusions>
                <exclusion>
                    <groupId>*</groupId>
                    <artifactId>*</artifactId>
                </exclusion>
            </exclusions>
        </dependency>

        <dependency>
            <groupId>${project.groupId}</groupId>
            <artifactId>jipijapa-hibernate5</artifactId>
            <exclusions>
                <exclusion>
                    <groupId>*</groupId>
                    <artifactId>*</artifactId>
                </exclusion>
            </exclusions>
        </dependency>

        <dependency>
            <groupId>${project.groupId}</groupId>
            <artifactId>jipijapa-openjpa</artifactId>
            <!-- Exclude dependencies declared in the common module -->
            <exclusions>
                <exclusion>
                    <artifactId>*</artifactId>
                    <groupId>*</groupId>
                </exclusion>
            </exclusions>
        </dependency>

        <dependency>
            <groupId>${project.groupId}</groupId>
            <artifactId>wildfly-datasources-agroal</artifactId>
            <exclusions>
                <exclusion>
                    <groupId>*</groupId>
                    <artifactId>*</artifactId>
                </exclusion>
            </exclusions>
        </dependency>

        <dependency>
            <groupId>${project.groupId}</groupId>
            <artifactId>wildfly-jacorb</artifactId>
            <exclusions>
                <exclusion>
                    <groupId>*</groupId>
                    <artifactId>*</artifactId>
                </exclusion>
            </exclusions>
        </dependency>

        <dependency>
            <groupId>${project.groupId}</groupId>
            <artifactId>wildfly-jsr77</artifactId>
            <exclusions>
                <exclusion>
                    <groupId>*</groupId>
                    <artifactId>*</artifactId>
                </exclusion>
            </exclusions>
        </dependency>

        <dependency>
            <groupId>${project.groupId}</groupId>
            <artifactId>wildfly-messaging</artifactId>
            <exclusions>
                <exclusion>
                    <groupId>*</groupId>
                    <artifactId>*</artifactId>
                </exclusion>
            </exclusions>
        </dependency>

        <dependency>
            <groupId>${project.groupId}</groupId>
            <artifactId>wildfly-picketlink</artifactId>
            <exclusions>
                <exclusion>
                    <groupId>*</groupId>
                    <artifactId>*</artifactId>
                </exclusion>
            </exclusions>
        </dependency>

        <dependency>
            <groupId>${project.groupId}</groupId>
            <artifactId>wildfly-web</artifactId>
            <exclusions>
                <exclusion>
                    <groupId>*</groupId>
                    <artifactId>*</artifactId>
                </exclusion>
            </exclusions>
        </dependency>

        <dependency>
            <groupId>org.wildfly.transaction</groupId>
            <artifactId>wildfly-transaction-client</artifactId>
            <exclusions>
                <exclusion>
                    <groupId>*</groupId>
                    <artifactId>*</artifactId>
                </exclusion>
            </exclusions>
        </dependency>

    </dependencies>

    <build>
        <plugins>
            <plugin>
                <groupId>org.apache.maven.plugins</groupId>
                <artifactId>maven-resources-plugin</artifactId>
                <executions>
                    <!-- Disable the standard copy-resources -->
                    <execution>
                        <id>copy-resources</id>
                        <phase>none</phase>
                        <goals>
                            <goal>copy-resources</goal>
                        </goals>
                    </execution>
                </executions>
            </plugin>
            <plugin>
                <groupId>org.apache.maven.plugins</groupId>
                <artifactId>maven-assembly-plugin</artifactId>
                <executions>
                    <execution>
                        <id>assemble</id>
                        <phase>package</phase>
                        <goals>
                            <goal>single</goal>
                        </goals>
                        <configuration>
                            <descriptors>
                                <descriptor>assembly.xml</descriptor>
                            </descriptors>
                            <recompressZippedFiles>true</recompressZippedFiles>
                            <finalName>${project.build.finalName}</finalName>
                            <appendAssemblyId>false</appendAssemblyId>
                            <outputDirectory>${project.build.directory}</outputDirectory>
                            <workDirectory>${project.build.directory}/assembly/work</workDirectory>
                            <tarLongFileMode>${assembly.tarLongFileMode}</tarLongFileMode>
                        </configuration>
                    </execution>
                </executions>
            </plugin>
        </plugins>
    </build>

    <profiles>

        <profile>
            <id>enforce</id>
            <activation>
                <property>
                    <name>!skip-enforce</name>
                </property>
            </activation>
            <build>
                <plugins>
                    <plugin>
                        <groupId>org.apache.maven.plugins</groupId>
                        <artifactId>maven-enforcer-plugin</artifactId>
                        <executions>
                            <execution>
                                <id>ban-transitive-deps</id>
                                <goals>
                                    <goal>enforce</goal>
                                </goals>
                                <configuration>
                                    <rules>
                                        <banTransitiveDependencies>
                                            <excludes>
                                                <!-- Ignore jdk jars because they are system scope -->
                                                <exclude>com.sun:tools</exclude>
                                                <exclude>sun.jdk:jconsole</exclude>
                                            </excludes>
                                        </banTransitiveDependencies>
                                    </rules>
                                </configuration>
                            </execution>
                        </executions>

                    </plugin>
                </plugins>
            </build>
        </profile>
    </profiles>

</project><|MERGE_RESOLUTION|>--- conflicted
+++ resolved
@@ -137,10 +137,6 @@
         </dependency>
 
         <dependency>
-<<<<<<< HEAD
-            <groupId>${project.groupId}</groupId>
-            <artifactId>jipijapa-hibernate5</artifactId>
-=======
             <groupId>org.apache.activemq</groupId>
             <artifactId>artemis-service-extensions</artifactId>
             <exclusions>
@@ -165,7 +161,6 @@
         <dependency>
             <groupId>org.jboss.genericjms</groupId>
             <artifactId>generic-jms-ra-jar</artifactId>
->>>>>>> 72abdf67
             <exclusions>
                 <exclusion>
                     <groupId>*</groupId>
@@ -232,28 +227,6 @@
         <dependency>
             <groupId>${project.groupId}</groupId>
             <artifactId>jipijapa-eclipselink</artifactId>
-            <exclusions>
-                <exclusion>
-                    <groupId>*</groupId>
-                    <artifactId>*</artifactId>
-                </exclusion>
-            </exclusions>
-        </dependency>
-
-        <dependency>
-            <groupId>${project.groupId}</groupId>
-            <artifactId>jipijapa-hibernate4-1</artifactId>
-            <exclusions>
-                <exclusion>
-                    <groupId>*</groupId>
-                    <artifactId>*</artifactId>
-                </exclusion>
-            </exclusions>
-        </dependency>
-
-        <dependency>
-            <groupId>${project.groupId}</groupId>
-            <artifactId>jipijapa-hibernate4-3</artifactId>
             <exclusions>
                 <exclusion>
                     <groupId>*</groupId>
