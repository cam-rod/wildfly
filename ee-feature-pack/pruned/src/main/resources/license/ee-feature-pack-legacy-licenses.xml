<?xml version="1.0" encoding="UTF-8" standalone="no"?>
<licenseSummary>
  <dependencies>
    <dependency>
      <groupId>com.fasterxml.jackson.jaxrs</groupId>
      <artifactId>jackson-jaxrs-base</artifactId>
      <licenses>
        <license>
          <name>Apache License 2.0</name>
          <url>http://www.apache.org/licenses/LICENSE-2.0</url>
          <distribution>repo</distribution>
        </license>
      </licenses>
    </dependency>
    <dependency>
      <groupId>com.fasterxml.jackson.jaxrs</groupId>
      <artifactId>jackson-jaxrs-json-provider</artifactId>
      <licenses>
        <license>
          <name>Apache License 2.0</name>
          <url>http://www.apache.org/licenses/LICENSE-2.0</url>
          <distribution>repo</distribution>
        </license>
      </licenses>
    </dependency>
    <dependency>
      <groupId>com.fasterxml.jackson.module</groupId>
      <artifactId>jackson-module-jaxb-annotations</artifactId>
      <licenses>
        <license>
          <name>Apache License 2.0</name>
          <url>http://www.apache.org/licenses/LICENSE-2.0</url>
          <distribution>repo</distribution>
        </license>
      </licenses>
    </dependency>
    <dependency>
      <groupId>io.agroal</groupId>
      <artifactId>agroal-api</artifactId>
      <licenses>
        <license>
          <name>Apache License 2.0</name>
          <url>http://www.apache.org/licenses/LICENSE-2.0</url>
          <distribution>repo</distribution>
        </license>
      </licenses>
    </dependency>
    <dependency>
      <groupId>io.agroal</groupId>
      <artifactId>agroal-narayana</artifactId>
      <licenses>
        <license>
          <name>Apache License 2.0</name>
          <url>http://www.apache.org/licenses/LICENSE-2.0</url>
          <distribution>repo</distribution>
        </license>
      </licenses>
    </dependency>
    <dependency>
      <groupId>io.agroal</groupId>
      <artifactId>agroal-pool</artifactId>
      <licenses>
        <license>
          <name>Apache License 2.0</name>
          <url>http://www.apache.org/licenses/LICENSE-2.0</url>
          <distribution>repo</distribution>
        </license>
      </licenses>
    </dependency>
    <dependency>
      <groupId>org.apache.activemq</groupId>
      <artifactId>artemis-jms-client</artifactId>
      <licenses>
        <license>
          <name>Apache License 2.0</name>
          <url>http://www.apache.org/licenses/LICENSE-2.0</url>
          <distribution>repo</distribution>
        </license>
      </licenses>
    </dependency>
    <dependency>
<<<<<<< HEAD
      <groupId>${project.groupId}</groupId>
      <artifactId>jipijapa-hibernate5</artifactId>
=======
      <groupId>org.apache.activemq</groupId>
      <artifactId>artemis-jms-server</artifactId>
      <licenses>
        <license>
          <name>Apache License 2.0</name>
          <url>http://www.apache.org/licenses/LICENSE-2.0</url>
          <distribution>repo</distribution>
        </license>
      </licenses>
    </dependency>
    <dependency>
      <groupId>org.apache.activemq</groupId>
      <artifactId>artemis-ra</artifactId>
      <licenses>
        <license>
          <name>Apache License 2.0</name>
          <url>http://www.apache.org/licenses/LICENSE-2.0</url>
          <distribution>repo</distribution>
        </license>
      </licenses>
    </dependency>
    <dependency>
      <groupId>org.apache.activemq</groupId>
      <artifactId>artemis-service-extensions</artifactId>
>>>>>>> 72abdf67
      <licenses>
        <license>
          <name>Apache License 2.0</name>
          <url>http://www.apache.org/licenses/LICENSE-2.0</url>
          <distribution>repo</distribution>
        </license>
      </licenses>
    </dependency>
    <dependency>
      <groupId>org.jboss</groupId>
      <artifactId>jboss-transaction-spi</artifactId>
      <licenses>
        <license>
          <name>Apache License 2.0</name>
          <url>http://www.apache.org/licenses/LICENSE-2.0</url>
          <distribution>repo</distribution>
        </license>
      </licenses>
    </dependency>
    <dependency>
      <groupId>org.jboss.activemq.artemis.integration</groupId>
      <artifactId>artemis-wildfly-integration</artifactId>
      <licenses>
        <license>
          <name>Apache License 2.0</name>
          <url>http://www.apache.org/licenses/LICENSE-2.0</url>
          <distribution>repo</distribution>
        </license>
        <license>
          <name>GNU Lesser General Public License v2.1 only</name>
          <url>http://www.gnu.org/licenses/old-licenses/lgpl-2.1.html</url>
          <distribution>repo</distribution>
        </license>
      </licenses>
    </dependency>
    <dependency>
      <groupId>org.jboss.genericjms</groupId>
      <artifactId>generic-jms-ra-jar</artifactId>
      <licenses>
        <license>
          <name>GNU Lesser General Public License v2.1 only</name>
          <url>http://www.gnu.org/licenses/old-licenses/lgpl-2.1.html</url>
          <distribution>repo</distribution>
        </license>
      </licenses>
    </dependency>
    <dependency>
      <groupId>org.bouncycastle</groupId>
      <artifactId>bcmail-jdk15on</artifactId>
      <licenses>
        <license>
          <name>MIT License</name>
          <url>http://www.opensource.org/licenses/MIT</url>
          <distribution>repo</distribution>
        </license>
      </licenses>
    </dependency>
    <dependency>
      <groupId>org.glassfish.jaxb</groupId>
      <artifactId>jaxb-xjc</artifactId>
      <licenses>
        <license>
          <name>Eclipse Distribution License, Version 1.0</name>
          <url>http://repository.jboss.org/licenses/edl-1.0.txt</url>
          <distribution>repo</distribution>
        </license>
      </licenses>
    </dependency>
    <dependency>
      <groupId>org.jboss.metadata</groupId>
      <artifactId>jboss-metadata-ejb</artifactId>
      <licenses>
        <license>
          <name>GNU Lesser General Public License v2.1 only</name>
          <url>http://www.gnu.org/licenses/old-licenses/lgpl-2.1.html</url>
          <distribution>repo</distribution>
        </license>
      </licenses>
    </dependency>
    <dependency>
      <groupId>org.jboss.spec.javax.management.j2ee</groupId>
      <artifactId>jboss-j2eemgmt-api_1.1_spec</artifactId>
      <licenses>
        <license>
          <name>Eclipse Public License 2.0</name>
          <url>http://www.eclipse.org/legal/epl-v20.html</url>
          <distribution>repo</distribution>
        </license>
        <license>
          <name>GNU General Public License v2.0 only, with Classpath exception</name>
          <url>http://repository.jboss.org/licenses/gpl-2.0-ce.txt</url>
          <distribution>repo</distribution>
        </license>
      </licenses>
    </dependency>
    <dependency>
      <groupId>org.jboss.spec.javax.xml.rpc</groupId>
      <artifactId>jboss-jaxrpc-api_1.1_spec</artifactId>
      <licenses>
        <license>
          <name>Eclipse Public License 2.0</name>
          <url>http://www.eclipse.org/legal/epl-v20.html</url>
          <distribution>repo</distribution>
        </license>
        <license>
          <name>GNU General Public License v2.0 only, with Classpath exception</name>
          <url>http://repository.jboss.org/licenses/gpl-2.0-ce.txt</url>
          <distribution>repo</distribution>
        </license>
      </licenses>
    </dependency>
    <dependency>
      <groupId>${project.groupId}</groupId>
      <artifactId>jipijapa-eclipselink</artifactId>
      <licenses>
        <license>
          <name>GNU Lesser General Public License v2.1 or later</name>
          <url>http://www.gnu.org/licenses/old-licenses/lgpl-2.1-standalone.html</url>
          <distribution>repo</distribution>
        </license>
      </licenses>
    </dependency>
    <dependency>
      <groupId>${project.groupId}</groupId>
      <artifactId>jipijapa-hibernate4-1</artifactId>
      <licenses>
        <license>
          <name>GNU Lesser General Public License v2.1 or later</name>
          <url>http://www.gnu.org/licenses/old-licenses/lgpl-2.1-standalone.html</url>
          <distribution>repo</distribution>
        </license>
      </licenses>
    </dependency>
    <dependency>
      <groupId>${project.groupId}</groupId>
      <artifactId>jipijapa-hibernate4-3</artifactId>
      <licenses>
        <license>
          <name>GNU Lesser General Public License v2.1 or later</name>
          <url>http://www.gnu.org/licenses/old-licenses/lgpl-2.1-standalone.html</url>
          <distribution>repo</distribution>
        </license>
      </licenses>
    </dependency>
    <dependency>
      <groupId>${project.groupId}</groupId>
      <artifactId>jipijapa-hibernate5</artifactId>
      <licenses>
        <license>
          <name>GNU Lesser General Public License v2.1 or later</name>
          <url>http://www.gnu.org/licenses/old-licenses/lgpl-2.1-standalone.html</url>
          <distribution>repo</distribution>
        </license>
      </licenses>
    </dependency>
    <dependency>
      <groupId>${project.groupId}</groupId>
      <artifactId>jipijapa-openjpa</artifactId>
      <licenses>
        <license>
          <name>GNU Lesser General Public License v2.1 or later</name>
          <url>http://www.gnu.org/licenses/old-licenses/lgpl-2.1-standalone.html</url>
          <distribution>repo</distribution>
        </license>
      </licenses>
    </dependency>
    <dependency>
      <groupId>${project.groupId}</groupId>
      <artifactId>wildfly-datasources-agroal</artifactId>
      <licenses>
        <license>
          <name>GNU Lesser General Public License v2.1 or later</name>
          <url>http://www.gnu.org/licenses/old-licenses/lgpl-2.1-standalone.html</url>
          <distribution>repo</distribution>
        </license>
      </licenses>
    </dependency>
    <dependency>
      <groupId>${project.groupId}</groupId>
      <artifactId>wildfly-jacorb</artifactId>
      <licenses>
        <license>
          <name>GNU Lesser General Public License v2.1 or later</name>
          <url>http://www.gnu.org/licenses/old-licenses/lgpl-2.1-standalone.html</url>
          <distribution>repo</distribution>
        </license>
      </licenses>
    </dependency>
    <dependency>
      <groupId>${project.groupId}</groupId>
      <artifactId>wildfly-jsr77</artifactId>
      <licenses>
        <license>
          <name>GNU Lesser General Public License v2.1 or later</name>
          <url>http://www.gnu.org/licenses/old-licenses/lgpl-2.1-standalone.html</url>
          <distribution>repo</distribution>
        </license>
      </licenses>
    </dependency>
    <dependency>
      <groupId>${project.groupId}</groupId>
      <artifactId>wildfly-messaging</artifactId>
      <licenses>
        <license>
          <name>GNU Lesser General Public License v2.1 or later</name>
          <url>http://www.gnu.org/licenses/old-licenses/lgpl-2.1-standalone.html</url>
          <distribution>repo</distribution>
        </license>
      </licenses>
    </dependency>
    <dependency>
      <groupId>${project.groupId}</groupId>
      <artifactId>wildfly-picketlink</artifactId>
      <licenses>
        <license>
          <name>GNU Lesser General Public License v2.1 or later</name>
          <url>http://www.gnu.org/licenses/old-licenses/lgpl-2.1-standalone.html</url>
          <distribution>repo</distribution>
        </license>
      </licenses>
    </dependency>
    <dependency>
      <groupId>${project.groupId}</groupId>
      <artifactId>wildfly-web</artifactId>
      <licenses>
        <license>
          <name>GNU Lesser General Public License v2.1 or later</name>
          <url>http://www.gnu.org/licenses/old-licenses/lgpl-2.1-standalone.html</url>
          <distribution>repo</distribution>
        </license>
      </licenses>
    </dependency>
    <dependency>
      <groupId>org.wildfly.transaction</groupId>
      <artifactId>wildfly-transaction-client</artifactId>
      <licenses>
        <license>
          <name>Apache License 2.0</name>
          <url>http://www.apache.org/licenses/LICENSE-2.0</url>
          <distribution>repo</distribution>
        </license>
      </licenses>
    </dependency>
  </dependencies>
</licenseSummary><|MERGE_RESOLUTION|>--- conflicted
+++ resolved
@@ -79,10 +79,6 @@
       </licenses>
     </dependency>
     <dependency>
-<<<<<<< HEAD
-      <groupId>${project.groupId}</groupId>
-      <artifactId>jipijapa-hibernate5</artifactId>
-=======
       <groupId>org.apache.activemq</groupId>
       <artifactId>artemis-jms-server</artifactId>
       <licenses>
@@ -107,7 +103,6 @@
     <dependency>
       <groupId>org.apache.activemq</groupId>
       <artifactId>artemis-service-extensions</artifactId>
->>>>>>> 72abdf67
       <licenses>
         <license>
           <name>Apache License 2.0</name>
@@ -232,28 +227,6 @@
     </dependency>
     <dependency>
       <groupId>${project.groupId}</groupId>
-      <artifactId>jipijapa-hibernate4-1</artifactId>
-      <licenses>
-        <license>
-          <name>GNU Lesser General Public License v2.1 or later</name>
-          <url>http://www.gnu.org/licenses/old-licenses/lgpl-2.1-standalone.html</url>
-          <distribution>repo</distribution>
-        </license>
-      </licenses>
-    </dependency>
-    <dependency>
-      <groupId>${project.groupId}</groupId>
-      <artifactId>jipijapa-hibernate4-3</artifactId>
-      <licenses>
-        <license>
-          <name>GNU Lesser General Public License v2.1 or later</name>
-          <url>http://www.gnu.org/licenses/old-licenses/lgpl-2.1-standalone.html</url>
-          <distribution>repo</distribution>
-        </license>
-      </licenses>
-    </dependency>
-    <dependency>
-      <groupId>${project.groupId}</groupId>
       <artifactId>jipijapa-hibernate5</artifactId>
       <licenses>
         <license>
