<?xml version="1.0" ?>
<layer-spec xmlns="urn:jboss:galleon:layer-spec:1.0" name="observability">
    <dependencies>
        <layer name="microprofile-config" optional="true"/>
<<<<<<< HEAD
=======
        <layer name="microprofile-metrics" optional="true"/>
        <layer name="microprofile-opentracing" optional="true"/>
        <layer name="microprofile-telemetry" optional="true"/>
>>>>>>> af24401a
        <layer name="microprofile-health" optional="true"/>
    </dependencies>
</layer-spec><|MERGE_RESOLUTION|>--- conflicted
+++ resolved
@@ -2,12 +2,7 @@
 <layer-spec xmlns="urn:jboss:galleon:layer-spec:1.0" name="observability">
     <dependencies>
         <layer name="microprofile-config" optional="true"/>
-<<<<<<< HEAD
-=======
-        <layer name="microprofile-metrics" optional="true"/>
-        <layer name="microprofile-opentracing" optional="true"/>
         <layer name="microprofile-telemetry" optional="true"/>
->>>>>>> af24401a
         <layer name="microprofile-health" optional="true"/>
     </dependencies>
 </layer-spec>