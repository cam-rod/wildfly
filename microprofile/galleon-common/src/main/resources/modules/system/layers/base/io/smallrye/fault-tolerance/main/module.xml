--- conflicted
+++ resolved
@@ -44,12 +44,6 @@
         <module name="io.smallrye.config"/>
         <module name="io.smallrye.metrics"/>
         <module name="io.smallrye.reactive.converters.api"/>
-<<<<<<< HEAD
-        <module name="javax.annotation.api"/>
-        <module name="javax.enterprise.api"/>
-        <module name="javax.enterprise.concurrent.api"/>
-=======
->>>>>>> 00f79936
         <module name="org.eclipse.microprofile.config.api"/>
         <module name="org.eclipse.microprofile.fault-tolerance.api"/>
         <module name="org.eclipse.microprofile.metrics.api"/>
