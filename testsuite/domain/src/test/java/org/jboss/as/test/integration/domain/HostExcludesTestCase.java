/*
 * JBoss, Home of Professional Open Source.
 * Copyright 2018, Red Hat, Inc., and individual contributors
 * as indicated by the @author tags. See the copyright.txt file in the
 * distribution for a full listing of individual contributors.
 *
 * This is free software; you can redistribute it and/or modify it
 * under the terms of the GNU Lesser General Public License as
 * published by the Free Software Foundation; either version 2.1 of
 * the License, or (at your option) any later version.
 *
 * This software is distributed in the hope that it will be useful,
 * but WITHOUT ANY WARRANTY; without even the implied warranty of
 * MERCHANTABILITY or FITNESS FOR A PARTICULAR PURPOSE. See the GNU
 * Lesser General Public License for more details.
 *
 * You should have received a copy of the GNU Lesser General Public
 * License along with this software; if not, write to the Free
 * Software Foundation, Inc., 51 Franklin St, Fifth Floor, Boston, MA
 * 02110-1301 USA, or see the FSF site: http://www.fsf.org.
 */
package org.jboss.as.test.integration.domain;

import static org.jboss.as.controller.descriptions.ModelDescriptionConstants.CHILD_TYPE;
import static org.jboss.as.controller.descriptions.ModelDescriptionConstants.EXCLUDED_EXTENSIONS;
import static org.jboss.as.controller.descriptions.ModelDescriptionConstants.EXTENSION;
import static org.jboss.as.controller.descriptions.ModelDescriptionConstants.HOST_EXCLUDE;
import static org.jboss.as.controller.descriptions.ModelDescriptionConstants.READ_CHILDREN_RESOURCES_OPERATION;
import static org.junit.Assert.fail;

import java.io.File;
import java.io.IOException;
import java.nio.file.DirectoryStream;
import java.nio.file.Files;
import java.nio.file.Path;
import java.nio.file.Paths;
import java.util.ArrayList;
import java.util.Arrays;
import java.util.Collections;
import java.util.HashMap;
import java.util.HashSet;
import java.util.Iterator;
import java.util.List;
import java.util.Map;
import java.util.Set;
import java.util.function.BiFunction;
import java.util.stream.Collectors;

import org.jboss.as.controller.client.helpers.domain.DomainClient;
import org.jboss.as.controller.operations.common.Util;
import org.jboss.as.test.integration.domain.management.util.DomainLifecycleUtil;
import org.jboss.as.test.integration.domain.management.util.DomainTestUtils;
import org.jboss.as.test.integration.domain.management.util.WildFlyManagedConfiguration;
import org.jboss.as.test.integration.management.util.MgmtOperationException;
import org.jboss.as.test.shared.util.AssumeTestGroupUtil;
import org.jboss.dmr.ModelNode;
import org.jboss.dmr.Property;
import org.jboss.logging.Logger;
import org.jboss.modules.LocalModuleLoader;
import org.jboss.modules.Module;
import org.jboss.modules.ModuleLoadException;
import org.jboss.modules.Resource;
import org.junit.AfterClass;
import org.junit.Assert;
import org.junit.BeforeClass;
import org.junit.Test;

/**
 * This test verifies it is possible to get the list of previous release extensions using the host-excludes definition
 * included in the current domain.xml.
 * <p>
 * The test fails if it finds a missing extension in the excluded-extensions section, there is a host-exclude name
 * in domain.xml undefined in this test or we are excluding more extensions than the necessary.
 * <p>
 * It also maintains the configuration of the current release, see ExtensionConf.CURRENT. When an extension is added or
 * removed on the current release, that extension must be tracked down on the ExtensionConf.CURRENT object. Once the
 * current release moves to the next mayor, if the ExtensionConf.CURRENT has extensions added or removed during the
 * current development cycle, the test will fail, forcing us to create new ExtensionConf objects for each previous
 * releases not defined in the test and point out ExtensionConf.CURRENT to the new current release without any
 * additional / removed extensions.
 *
 * @author Yeray Borges
 */
public class HostExcludesTestCase extends BuildConfigurationTestBase {

    private static DomainLifecycleUtil primaryUtils;
    private static DomainClient primaryClient;
    private static WildFlyManagedConfiguration primaryConfig;
    private static final  BiFunction<Set<String>, Set<String>, Set<String>> diff = (a, b) -> a.stream().filter(e -> !b.contains(e)).collect(Collectors.toSet());
    private final boolean isFullDistribution = AssumeTestGroupUtil.isFullDistribution();
    private final boolean isPreviewGalleonPack = AssumeTestGroupUtil.isWildFlyPreview();

    private static final String MAJOR = "28.";

    /**
     * Maintains the list of expected extensions for each host-exclude name for previous releases.
     * Each enum entry represents the list of extensions that are available on the excluded host.
     * It assumes that the hosts builds are always full builds, including the MP extensions if they exist.
     * This must be corrected on each new host-exclude id added on the current release.
     */
    private enum ExtensionConf {
        WILDFLY_10_0("WildFly10.0", null, Arrays.asList(
                "org.jboss.as.appclient",
                "org.jboss.as.clustering.infinispan",
                "org.jboss.as.clustering.jgroups",
                "org.jboss.as.cmp",
                "org.jboss.as.configadmin",
                "org.jboss.as.connector",
                "org.jboss.as.deployment-scanner",
                "org.jboss.as.ee",
                "org.jboss.as.ejb3",
                "org.jboss.as.jacorb",
                "org.jboss.as.jaxrs",
                "org.jboss.as.jaxr",
                "org.jboss.as.jdr",
                "org.jboss.as.jmx",
                "org.jboss.as.jpa",
                "org.jboss.as.jsf",
                "org.jboss.as.jsr77",
                "org.jboss.as.logging",
                "org.jboss.as.mail",
                "org.jboss.as.messaging",
                "org.jboss.as.modcluster",
                "org.jboss.as.naming",
                "org.jboss.as.pojo",
                "org.jboss.as.remoting",
                "org.jboss.as.sar",
                "org.jboss.as.security",
                "org.jboss.as.threads",
                "org.jboss.as.transactions",
                "org.jboss.as.web",
                "org.jboss.as.webservices",
                "org.jboss.as.weld",
                "org.jboss.as.xts",
                "org.keycloak.keycloak-adapter-subsystem",
                "org.wildfly.extension.batch.jberet",
                "org.wildfly.extension.bean-validation",
                "org.wildfly.extension.clustering.singleton",
                "org.wildfly.extension.io",
                "org.wildfly.extension.messaging-activemq",
                "org.wildfly.extension.mod_cluster",
                "org.wildfly.extension.picketlink",
                "org.wildfly.extension.request-controller",
                "org.wildfly.extension.rts",
                "org.wildfly.extension.security.manager",
                "org.wildfly.extension.undertow",
                "org.wildfly.iiop-openjdk"
        ), false),
        WILDFLY_10_1("WildFly10.1", WILDFLY_10_0, false),
        WILDFLY_11_0("WildFly11.0", WILDFLY_10_1, Arrays.asList(
                "org.wildfly.extension.core-management",
                "org.wildfly.extension.discovery",
                "org.wildfly.extension.elytron"
        ), false),
        WILDFLY_12_0("WildFly12.0", WILDFLY_11_0, false),
        WILDFLY_13_0("WildFly13.0", WILDFLY_12_0, List.of(
                "org.wildfly.extension.ee-security"
        ), false),
        WILDFLY_14_0("WildFly14.0", WILDFLY_13_0, Arrays.asList(
                "org.wildfly.extension.datasources-agroal",
                "org.wildfly.extension.microprofile.config-smallrye",
                "org.wildfly.extension.microprofile.health-smallrye",
                "org.wildfly.extension.microprofile.opentracing-smallrye"
        ), false),
        WILDFLY_15_0("WildFly15.0", WILDFLY_14_0, List.of(
                "org.wildfly.extension.microprofile.metrics-smallrye"
        ), false),
        WILDFLY_16_0("WildFly16.0", WILDFLY_15_0, List.of(
                // This extension was added in WF17, however we add it here because WF16/WF17/WF18 use the same management
                // kernel API, which is 10.0.0. Adding a host-exclusion for this extension on WF16 could affect to WF17/WF18
                // We decided to add the host-exclusion only for WF15 and below. It means potentially a DC running on WF17
                // with an WF16 as secondary will not exclude this extension. It is not a problem at all since mixed domains in
                // WildFly is not supported.
                "org.wildfly.extension.clustering.web"
        ), false),
        WILDFLY_17_0("WildFly17.0", WILDFLY_16_0, false),
        WILDFLY_18_0("WildFly18.0", WILDFLY_17_0, false),
        WILDFLY_19_0("WildFly19.0", WILDFLY_18_0, Arrays.asList(
                "org.wildfly.extension.microprofile.fault-tolerance-smallrye",
                "org.wildfly.extension.microprofile.jwt-smallrye",
                "org.wildfly.extension.microprofile.openapi-smallrye"
        ), false),
        WILDFLY_20_0("WildFly20.0", WILDFLY_19_0, false),
        WILDFLY_21_0("WildFly21.0", WILDFLY_20_0, false),
        WILDFLY_22_0("WildFly22.0", WILDFLY_21_0, Arrays.asList(
                "org.wildfly.extension.health",
                "org.wildfly.extension.metrics"
        ), false),
        WILDFLY_23_0("WildFly23.0", WILDFLY_22_0, Arrays.asList(
                "org.wildfly.extension.microprofile.reactive-messaging-smallrye",
                "org.wildfly.extension.microprofile.reactive-streams-operators-smallrye"
        ), false),
        WILDFLY_24_0("WildFly24.0", WILDFLY_23_0, true),
        WILDFLY_25_0("WildFly25.0", WILDFLY_24_0, Arrays.asList(
                "org.wildfly.extension.elytron-oidc-client",
                "org.wildfly.extension.opentelemetry"
        ), true),
        WILDFLY_26_0("WildFly26.0", WILDFLY_25_0, null, Arrays.asList(
                "org.jboss.as.cmp",
                "org.jboss.as.jaxr",
                "org.jboss.as.configadmin"
        ), true),
        WILDFLY_27_0("WildFly27.0", WILDFLY_26_0, Arrays.asList(
                "org.wildfly.extension.clustering.ejb",
                "org.wildfly.extension.datasources-agroal"
        ), true),
        // If an extension is added to this enum, also check if it is supplied only by wildfly-galleon-pack. If so, add it also
        // to the internal mpExtensions Set defined on this class.
        // Don't add here extensions supplied only by the wildfly-preview-feature-pack because we are not tracking different releases
        // of wildfly preview. In such a case, add them to previewExtensions set defined below.
<<<<<<< HEAD
        CURRENT(MAJOR, WILDFLY_27_0, null, getCurrentRemovedExtensions(), true);
=======
        CURRENT(MAJOR, WILDFLY_27_0, Arrays.asList(
            "org.wildfly.extension.microprofile.lra-coordinator",
            "org.wildfly.extension.microprofile.lra-participant"
        ), getCurrentRemovedExtensions());
>>>>>>> 8212b21d

        private static List<String> getCurrentRemovedExtensions() {
            // TODO If we decide to remove these modules from WFP, uncomment this.
            // See https://issues.redhat.com/browse/WFLY-16686
            /*
            if (AssumeTestGroupUtil.isWildFlyPreview()) {
                return Arrays.asList(
                        "org.jboss.as.messaging",
                        "org.jboss.as.jacorb",
                        "org.jboss.as.jsr77",
                        "org.jboss.as.web",
                        "org.wildfly.extension.picketlink",
                        "org.jboss.as.security"
                        );
            }
            */
            return Collections.emptyList();
        }

        private final String name;
        private final Set<String> extensions = new HashSet<>();
        private final Set<String> removed = new HashSet<>();
        private static final Map<String, ExtensionConf> MAP;
        private final boolean modified;
        private final boolean supported;

        // List of extensions added by the wildfly-galleon-pack
        private final Set<String> mpExtensions = new HashSet<>(Arrays.asList(
                "org.wildfly.extension.microprofile.config-smallrye",
                "org.wildfly.extension.microprofile.health-smallrye",
                "org.wildfly.extension.microprofile.metrics-smallrye",
                "org.wildfly.extension.microprofile.opentracing-smallrye",
                "org.wildfly.extension.microprofile.fault-tolerance-smallrye",
                "org.wildfly.extension.microprofile.jwt-smallrye",
                "org.wildfly.extension.microprofile.openapi-smallrye",
                "org.wildfly.extension.microprofile.reactive-messaging-smallrye",
                "org.wildfly.extension.microprofile.reactive-streams-operators-smallrye",
                "org.wildfly.extension.microprofile.lra-coordinator",
                "org.wildfly.extension.microprofile.lra-participant"
        ));

        // List of extensions added only by the WildFly Preview
        // We do not track changes between different versions of WildFly Preview.
        // From the point of view of this test, all extensions added in WildFly Preview are always extensions
        // added in the latest release of WildFly Preview. It is out of the scope of Host Exclusion test
        // to compute on which WildFly Preview was added such a new extension and track the Host Exclusions between
        // different WildFly Preview releases.
        private final Set<String> previewExtensions = new HashSet<>(Arrays.asList(
                "org.wildfly.extension.micrometer"
        ));

        ExtensionConf(String name, ExtensionConf parent, boolean supported) {
            this(name, parent, null, null, supported);
        }

        ExtensionConf(String name, ExtensionConf parent, List<String> addedExtensions, boolean supported) {
            this(name, parent, addedExtensions, null, supported);
        }

        /**
         * Main constructor
         *  @param name Host exclude name to define
         * @param parent A parent extension definition
         * @param addedExtensions Extensions added on the server release referred by this host exclude name
         * @param removedExtensions Extensions removed on the server release referred by this host exclude name
         * @param supported whether the given release is supported as a secondary host in a mixed domain
         */
        ExtensionConf(String name, ExtensionConf parent, List<String> addedExtensions, List<String> removedExtensions, boolean supported) {
            this.name = name;
            this.modified = (addedExtensions != null && !addedExtensions.isEmpty()) || (removedExtensions != null && !removedExtensions.isEmpty());
            if (addedExtensions != null) {
                this.extensions.addAll(addedExtensions);
            }
            if (parent != null) {
                this.extensions.addAll(parent.extensions);
                this.removed.addAll(parent.removed);
            }
            if (removedExtensions != null) {
                this.extensions.removeAll(removedExtensions);
                this.removed.addAll(removedExtensions);
            }
            this.supported = supported;
        }

        static {
            final Map<String, ExtensionConf> map = new HashMap<>();
            for (ExtensionConf element : values()) {
                final String name = element.name;
                if (name != null) map.put(name, element);
            }
            MAP = map;
        }

        public static ExtensionConf forName(String name) {
            return MAP.get(name);
        }

        public Set<String> getRemovedExtensions() {
            return removed;
        }

        public Set<String> getExtensions(boolean isFullDistribution, boolean isPreview) {
            if (this.name.equals(MAJOR) && isPreview) {
                this.extensions.addAll(previewExtensions);
            }
            if (!isFullDistribution && !isPreview) {
                return diff.apply(extensions, mpExtensions);
            }
            return extensions;
        }

        public boolean isModified() {
            return modified;
        }

        public boolean isSupported() {
            return supported;
        }

        public String getName() {
            return name;
        }
    }

    @BeforeClass
    public static void setUp() throws IOException {
        primaryConfig = createConfiguration("domain.xml", "host-primary.xml", HostExcludesTestCase.class.getSimpleName());
        primaryUtils = new DomainLifecycleUtil(primaryConfig);
        primaryUtils.start();
        primaryClient = primaryUtils.getDomainClient();
    }

    @AfterClass
    public static void tearDown() {
        if (primaryUtils != null) {
            primaryUtils.stop();
        }
    }

    @Test
    public void testHostExcludes() throws IOException, MgmtOperationException {
        Set<String> availableExtensions = retrieveAvailableExtensions();

        ModelNode op = Util.getEmptyOperation(READ_CHILDREN_RESOURCES_OPERATION, null);
        op.get(CHILD_TYPE).set(EXTENSION);

        ModelNode result = DomainTestUtils.executeForResult(op, primaryClient);

        Set<String> currentExtensions = new HashSet<>();
        for (Property prop : result.asPropertyList()) {
            currentExtensions.add(prop.getName());
        }

        //Check we are able to retrieve at minimum all the extensions defined for the current server
        if (!availableExtensions.containsAll(currentExtensions)) {
            currentExtensions.removeAll(availableExtensions);
            fail(String.format("The following extensions defined in domain.xml cannot be retrieved by this test %s . " +
                    "It could lead in a false negative test result, check HostExcludesTestCase.retrieveAvailableExtensions method", currentExtensions));
        }

        // Check that the list of all available extensions is in the ExtensionConf.CURRENT configuration
        Set<String> current = ExtensionConf.forName(MAJOR).getExtensions(isFullDistribution, isPreviewGalleonPack);
        if (!current.equals(availableExtensions)) {
            Set<String> extensionsAdded = diff.apply(current, availableExtensions);
            Set<String> extensionsRemoved = diff.apply(availableExtensions, current);
            fail(String.format("The following extensions %s have been removed on the current release. Remove them on ExtensionConf.CURRENT object defined in this test. " +
                    "The following extensions %s have been added on the current release. Add them to ExtensionConf.CURRENT object defined in this test.", extensionsAdded, extensionsRemoved));
        }

        // If the ExtensionConf.CURRENT has extensions removed / added and the version it represents no longer
        // points out to the actual, then we need to create new ExtensionConf(s) for each of the previous releases
        // not included in this test.
        if (ExtensionConf.CURRENT.isModified()) {
            op = Util.getReadAttributeOperation(null, "product-version");
            result = DomainTestUtils.executeForResult(op, primaryClient);
            if (!result.asString().startsWith(ExtensionConf.CURRENT.getName())) {
                fail(String.format("The ExtensionConf.CURRENT has extensions added or removed but it no longer points to the current release. " +
                        "Modify this test adding new ExtensionConf enums for each previous releases undefined in this test by using the list of extensions added or removed on ExtensionConf.CURRENT." +
                        "Then remove all the extensions from ExtensionConf.CURRENT enum and correct the MAJOR number accordingly to point out to the current release."));
            }
        }

        op = Util.getEmptyOperation(READ_CHILDREN_RESOURCES_OPERATION, null);
        op.get(CHILD_TYPE).set(HOST_EXCLUDE);

        result = DomainTestUtils.executeForResult(op, primaryClient);

        Set<String> processedExclusionsIds = new HashSet<>();
        for (Property prop : result.asPropertyList()) {
            String name = prop.getName();

            List<String> excludedExtensions = prop.getValue().get(EXCLUDED_EXTENSIONS)
                    .asListOrEmpty()
                    .stream()
                    .map(p -> p.asString())
                    .collect(Collectors.toList());

            //check duplicated extensions
            Assert.assertTrue(String.format (
                            "There are duplicated extensions declared for %s host-exclude", name),
                    excludedExtensions.size() == new HashSet<>(excludedExtensions).size()
            );

            //check we have defined the current host-exclude configuration in the test
            ExtensionConf confPrevRelease = ExtensionConf.forName(name);
            Assert.assertNotNull(String.format(
                            "This host-exclude name is not defined in this test: %s", name),
                    confPrevRelease);

            //check that available extensions - excluded extensions = expected extensions in a previous release - removed
            Set<String> expectedExtensions = ExtensionConf.forName(name).getExtensions(isFullDistribution, isPreviewGalleonPack);
            expectedExtensions.removeAll(ExtensionConf.forName(MAJOR).getRemovedExtensions());

            Set<String> extensionsUnderTest = new HashSet<>(availableExtensions);
            extensionsUnderTest.removeAll(excludedExtensions);

            if (expectedExtensions.size() > extensionsUnderTest.size()) {
                expectedExtensions.removeAll(extensionsUnderTest);
                fail(String.format("These extensions are expected to be available after applying the %s host-exclude configuration to the extensions supplied by this server release: %s", name, expectedExtensions));
            }

            if ( extensionsUnderTest.size() != expectedExtensions.size() ){
                extensionsUnderTest.removeAll(expectedExtensions);
                fail(String.format("These extensions are missing on the %s host-exclude: %s", name, extensionsUnderTest));
            }

            processedExclusionsIds.add(name);
        }

        // Verifies all the exclusions Id added as configurations for this test are defined as host exclusions in the current server release
        for(ExtensionConf extensionConf : ExtensionConf.values()) {
            if (extensionConf != ExtensionConf.CURRENT && extensionConf.isSupported() && !processedExclusionsIds.contains(extensionConf.getName())) {
                Set<String> extensions = extensionConf.getExtensions(isFullDistribution, isPreviewGalleonPack);
                extensions.removeAll(ExtensionConf.forName(MAJOR).getRemovedExtensions());
                if (!extensions.equals(availableExtensions)) {
                    fail(String.format("The %s exclusion id is not defined as host exclusion for the current release.", extensionConf.getName()));
                }
            }
        }
    }

    /**
     * Retrieve the list of all modules which export locally a resource that implements org.jboss.as.controller.Extension.
     * This list is considered the list of all available extensions that can be added to a server.
     *
     * It is assumed that the module which is added as an extension has the org.jboss.as.controller.Extension service as
     * a local resource.
     */
    private Set<String> retrieveAvailableExtensions() throws IOException {
        final Set<String> result = new HashSet<>();
        LocalModuleLoader ml = new LocalModuleLoader(getModuleRoots());
        Iterator<String> moduleNames = ml.iterateModules((String) null, true);
        while (moduleNames.hasNext()) {
            String moduleName = moduleNames.next();
            Module module;
            try {
                module = ml.loadModule(moduleName);
                List<Resource> resources = module.getClassLoader().loadResourceLocal("META-INF/services/org.jboss.as.controller.Extension");
                if (!resources.isEmpty()) {
                    result.add(moduleName);
                }
            } catch (ModuleLoadException e) {
                Logger.getLogger(HostExcludesTestCase.class).warn("Failed to load module " + moduleName +
                        " to check if it is an extension", e);
            }
        }
        return result;
    }

    private static File[] getModuleRoots() throws IOException {
        Path layersRoot = Paths.get(primaryConfig.getModulePath()) .resolve("system").resolve("layers");
        DirectoryStream.Filter<Path> filter = entry -> {
            File f = entry.toFile();
            return f.isDirectory() && !f.isHidden();
        };
        List<File> result = new ArrayList<>();
        for (Path path : Files.newDirectoryStream(layersRoot, filter)) {
            result.add(path.toFile());
        }
        return result.toArray(new File[0]);
    }
}<|MERGE_RESOLUTION|>--- conflicted
+++ resolved
@@ -208,14 +208,10 @@
         // to the internal mpExtensions Set defined on this class.
         // Don't add here extensions supplied only by the wildfly-preview-feature-pack because we are not tracking different releases
         // of wildfly preview. In such a case, add them to previewExtensions set defined below.
-<<<<<<< HEAD
-        CURRENT(MAJOR, WILDFLY_27_0, null, getCurrentRemovedExtensions(), true);
-=======
         CURRENT(MAJOR, WILDFLY_27_0, Arrays.asList(
             "org.wildfly.extension.microprofile.lra-coordinator",
             "org.wildfly.extension.microprofile.lra-participant"
-        ), getCurrentRemovedExtensions());
->>>>>>> 8212b21d
+        ), getCurrentRemovedExtensions(), true);
 
         private static List<String> getCurrentRemovedExtensions() {
             // TODO If we decide to remove these modules from WFP, uncomment this.
