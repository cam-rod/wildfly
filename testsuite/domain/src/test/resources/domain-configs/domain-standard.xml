--- conflicted
+++ resolved
@@ -20,11 +20,7 @@
   ~ 02110-1301 USA, or see the FSF site: http://www.fsf.org.
   -->
 
-<<<<<<< HEAD
-<domain xmlns="urn:jboss:domain:4.2">
-=======
 <domain xmlns="urn:jboss:domain:5.0">
->>>>>>> a5469224
 
     <extensions>
         <extension module="org.jboss.as.clustering.infinispan"/>
