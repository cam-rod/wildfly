<?xml version="1.0" encoding="UTF-8"?>
<!--
  ~ JBoss, Home of Professional Open Source.
  ~ Copyright 2018, Red Hat, Inc., and individual contributors
  ~ as indicated by the @author tags. See the copyright.txt file in the
  ~ distribution for a full listing of individual contributors.
  ~
  ~ This is free software; you can redistribute it and/or modify it
  ~ under the terms of the GNU Lesser General Public License as
  ~ published by the Free Software Foundation; either version 2.1 of
  ~ the License, or (at your option) any later version.
  ~
  ~ This software is distributed in the hope that it will be useful,
  ~ but WITHOUT ANY WARRANTY; without even the implied warranty of
  ~ MERCHANTABILITY or FITNESS FOR A PARTICULAR PURPOSE. See the GNU
  ~ Lesser General Public License for more details.
  ~
  ~ You should have received a copy of the GNU Lesser General Public
  ~ License along with this software; if not, write to the Free
  ~ Software Foundation, Inc., 51 Franklin St, Fifth Floor, Boston, MA
  ~ 02110-1301 USA, or see the FSF site: http://www.fsf.org.
  -->
<project xmlns="http://maven.apache.org/POM/4.0.0"
         xmlns:xsi="http://www.w3.org/2001/XMLSchema-instance"
         xsi:schemaLocation="http://maven.apache.org/POM/4.0.0 http://maven.apache.org/xsd/maven-4.0.0.xsd">
    <modelVersion>4.0.0</modelVersion>

    <parent>
        <groupId>org.wildfly</groupId>
        <artifactId>wildfly-ts-integ</artifactId>
        <!--
        Maintain separation between the artifact id and the version to help prevent
        merge conflicts between commits changing the GA and those changing the V.
        -->
        <version>14.0.0.Beta2-SNAPSHOT</version>
    </parent>

    <artifactId>wildfly-ts-integ-clustering</artifactId>
    <name>WildFly Test Suite: Integration - Clustering</name>

    <properties>
        <jbossas.ts.integ.dir>${basedir}/..</jbossas.ts.integ.dir>
        <jbossas.ts.dir>${jbossas.ts.integ.dir}/..</jbossas.ts.dir>
        <jbossas.project.dir>${jbossas.ts.dir}/..</jbossas.project.dir>
        <surefire.forked.process.timeout>3600</surefire.forked.process.timeout>
        <test-group>org/jboss/as/test/clustering/cluster</test-group>
        <!-- Needs to kept inline with what the infinispan-server-feature-pack requires -->
        <version.org.jboss.infinispan-wildfly>13.0.0.Final</version.org.jboss.infinispan-wildfly>
    </properties>

    <dependencies>
        <dependency>
            <groupId>org.kohsuke.metainf-services</groupId>
            <artifactId>metainf-services</artifactId>
            <scope>test</scope>
        </dependency>
        <!-- Used for the infinispan-server-feature-pack -->
        <dependency>
            <groupId>org.wildfly</groupId>
            <artifactId>wildfly-feature-pack</artifactId>
            <version>${version.org.jboss.infinispan-wildfly}</version>
            <type>zip</type>
            <scope>test</scope>
            <exclusions>
                <exclusion>
                    <groupId>org.wildfly</groupId>
                    <artifactId>*</artifactId>
                </exclusion>
            </exclusions>
        </dependency>
    </dependencies>

    <profiles>
        <profile>
            <id>clustering.integration.tests.profile</id>
            <activation>
                <property>
                    <name>!ts.noClustering</name>
                </property>
            </activation>
            <build>
                <plugins>
                    <!-- Configure an Infinispan server -->
                    <plugin>
                        <groupId>org.wildfly.build</groupId>
                        <artifactId>wildfly-server-provisioning-maven-plugin</artifactId>
                        <executions>
                            <execution>
                                <id>provision-infinispan-server</id>
                                <goals>
                                    <goal>build</goal>
                                </goals>
                                <phase>test-compile</phase>
                                <configuration>
                                    <config-file>infinispan-server-provisioning.xml</config-file>
                                    <buildName>${basedir}/target/</buildName>
                                    <server-name>infinispan-server-${version.org.infinispan}</server-name>
                                </configuration>
                            </execution>
                        </executions>
                    </plugin>
                    <!-- Update server profile with shared configuration changes -->
                    <plugin>
                        <groupId>org.wildfly.plugins</groupId>
                        <artifactId>wildfly-maven-plugin</artifactId>
                        <version>${version.org.wildfly.plugin}</version>
                        <executions>
                            <execution>
                                <phase>generate-test-resources</phase>
                                <goals>
                                    <goal>execute-commands</goal>
                                </goals>
                            </execution>
                        </executions>
                        <configuration>
                            <offline>true</offline>
                            <scripts>
                                <script>clustering-all.cli</script>
                            </scripts>
                            <jboss-home>${wildfly.dir}</jboss-home>
                            <stdout>${project.build.directory}/wildfly-plugin.log</stdout>
                            <java-opts>${modular.jdk.args}</java-opts>
                            <system-properties>
                                <maven.repo.local>${settings.localRepository}</maven.repo.local>
                                <module.path>${jboss.dist}/modules</module.path>
                            </system-properties>
                        </configuration>
                    </plugin>
<<<<<<< HEAD
                    <!-- Unzip Infinispan Server distribution for remote tests -->
                    <plugin>
                        <artifactId>maven-dependency-plugin</artifactId>
                        <executions>
                            <execution>
                                <id>unpack-infinispan-server</id>
                                <phase>generate-test-resources</phase>
                                <goals>
                                    <goal>unpack</goal>
                                </goals>
                                <configuration>
                                    <artifactItems>
                                        <artifactItem>
                                            <groupId>org.infinispan.server</groupId>
                                            <artifactId>infinispan-server-build</artifactId>
                                            <version>${version.org.infinispan}</version>
                                            <type>zip</type>
                                            <outputDirectory>${project.build.directory}</outputDirectory>
                                        </artifactItem>
                                    </artifactItems>
                                </configuration>
                            </execution>
                        </executions>
                    </plugin>
=======
>>>>>>> 385e172e
                    <!-- Copy 4 containers based on the shared configuration -->
                    <plugin>
                        <groupId>org.apache.maven.plugins</groupId>
                        <artifactId>maven-antrun-plugin</artifactId>
                        <executions combine.children="append">
                            <execution>
                                <id>ts.config-as.clustering</id>
                                <phase>process-test-resources</phase>
                                <goals>
                                    <goal>run</goal>
                                </goals>
                                <configuration>
                                    <target>
                                        <ant antfile="${basedir}/../src/test/scripts/clustering-build.xml">
                                            <target name="build-clustering"/>
                                        </ant>
                                    </target>
                                </configuration>
                            </execution>
                        </executions>
                    </plugin>
                    <!-- Surefire test executions -->
                    <plugin>
                        <groupId>org.apache.maven.plugins</groupId>
                        <artifactId>maven-surefire-plugin</artifactId>
                        <version>${version.surefire.plugin}</version>
                        <executions combine.children="append">

                            <!-- Disable default-test execution. -->
                            <execution>
                                <id>default-test</id>
                                <goals>
                                    <goal>test</goal>
                                </goals>
                                <phase>none</phase>
                            </execution>

                            <!-- Multi-node clustering tests excluding EJB tests -->
                            <execution>
                                <id>ts.surefire.clustering.all</id>
                                <phase>test</phase>
                                <goals>
                                    <goal>test</goal>
                                </goals>
                                <configuration>
                                    <!-- Fix test order to speed up execution by grouping tests that run against same group of containers -->
                                    <runOrder>alphabetical</runOrder>
                                    <!-- Tests to execute. -->
                                    <includes>
                                        <include>${test-group}/**/*TestCase.java</include>
                                    </includes>
                                    <!-- Exclude test groups that require disabled fork reuse (i.e. tests using EJB client) corresponding
                                     to the includes in the following execution. -->
                                    <excludes>
                                        <exclude>${test-group}/dispatcher/**/*TestCase.java</exclude>
                                        <exclude>${test-group}/ejb/**/*TestCase.java</exclude>
                                        <exclude>${test-group}/ejb2/**/*TestCase.java</exclude>
                                        <exclude>${test-group}/provider/**/*TestCase.java</exclude>
                                        <exclude>${test-group}/registry/**/*TestCase.java</exclude>
                                    </excludes>
                                    <!-- Parameters to test cases. -->
                                    <systemPropertyVariables>
                                        <node0>${node0}</node0>
                                        <node1>${node1}</node1>
                                        <node2>${node2}</node2>
                                        <node3>${node3}</node3>
                                        <mcast>${mcast}</mcast>
                                        <mcast1>${mcast1}</mcast1>
                                        <mcast2>${mcast2}</mcast2>
                                        <mcast3>${mcast3}</mcast3>
                                        <arquillian.launch>clustering-all</arquillian.launch>
                                        <jboss.server.config.file.name>standalone-ha.xml</jboss.server.config.file.name>
                                        <!-- Override ${server.jvm.arg} to only include ${jvm.args.ip} but *not* include ${jvm.args.ip.server} -->
                                        <server.jvm.args>${surefire.system.args} ${jvm.args.ip} ${jvm.args.other} ${jvm.args.timeouts} ${jvm.args.dirs} ${extra.server.jvm.args}</server.jvm.args>
                                        <version.org.infinispan>${version.org.infinispan}</version.org.infinispan>
                                    </systemPropertyVariables>
                                </configuration>
                            </execution>

                            <!-- Multi-node clustering tests with fork reuse disabled for EJB tests -->
                            <execution>
                                <id>ts.surefire.clustering.all-ejb</id>
                                <phase>test</phase>
                                <goals>
                                    <goal>test</goal>
                                </goals>
                                <configuration>
                                    <!-- Needed for EJB client tests -->
                                    <reuseForks>false</reuseForks>
                                    <runOrder>alphabetical</runOrder>
                                    <includes>
                                        <include>${test-group}/dispatcher/**/*TestCase.java</include>
                                        <include>${test-group}/ejb/**/*TestCase.java</include>
                                        <include>${test-group}/ejb2/**/*TestCase.java</include>
                                        <include>${test-group}/provider/**/*TestCase.java</include>
                                        <include>${test-group}/registry/**/*TestCase.java</include>
                                    </includes>
                                    <systemPropertyVariables combine.children="append">
                                        <node0>${node0}</node0>
                                        <node1>${node1}</node1>
                                        <node2>${node2}</node2>
                                        <node3>${node3}</node3>
                                        <mcast>${mcast}</mcast>
                                        <mcast1>${mcast1}</mcast1>
                                        <mcast2>${mcast2}</mcast2>
                                        <mcast3>${mcast3}</mcast3>
                                        <arquillian.launch>clustering-all</arquillian.launch>
                                        <jboss.server.config.file.name>standalone-full-ha.xml</jboss.server.config.file.name>
                                        <server.jvm.args>${surefire.system.args} ${jvm.args.ip} ${jvm.args.other} ${jvm.args.timeouts} ${jvm.args.dirs} ${extra.server.jvm.args}</server.jvm.args>
                                        <version.org.infinispan>${version.org.infinispan}</version.org.infinispan>
                                    </systemPropertyVariables>
                                </configuration>
                            </execution>

                            <!-- Single node clustering tests. TODO: move from clustering TS. -->
                            <execution>
                                <id>ts.surefire.clustering.single-node</id>
                                <phase>test</phase>
                                <goals>
                                    <goal>test</goal>
                                </goals>
                                <configuration>
                                    <runOrder>alphabetical</runOrder>
                                    <includes>
                                        <include>org/jboss/as/test/clustering/single/**/*TestCase.java</include>
                                    </includes>
                                    <systemPropertyVariables combine.children="append">
                                        <arquillian.launch>single</arquillian.launch>
                                        <jboss.server.config.file.name>standalone.xml</jboss.server.config.file.name>
                                    </systemPropertyVariables>
                                </configuration>
                            </execution>
                        </executions>
                    </plugin>
                </plugins>
            </build>
        </profile>
        <!-- Disable other surefire executions when using -Dtest=... -->
        <profile>
            <id>ts.clustering.disable-executions-single-test</id>
            <activation>
                <property>
                    <name>test</name>
                </property>
            </activation>
            <build>
                <plugins>
                    <plugin>
                        <groupId>org.apache.maven.plugins</groupId>
                        <artifactId>maven-surefire-plugin</artifactId>
                        <executions>
                            <execution>
                                <id>ts.surefire.clustering.all</id>
                                <phase>none</phase>
                            </execution>
                            <execution>
                                <id>ts.surefire.clustering.single-node</id>
                                <phase>none</phase>
                            </execution>
                        </executions>
                    </plugin>
                </plugins>
            </build>
        </profile>
        <!-- Enable using -Dts.noClustering. -->
        <profile>
            <id>ts.clustering.do-nothing.profile</id>
            <activation>
                <property>
                    <name>ts.noClustering</name>
                </property>
            </activation>
            <build>
                <plugins>
                    <plugin>
                        <groupId>org.apache.maven.plugins</groupId>
                        <artifactId>maven-surefire-plugin</artifactId>
                        <executions combine.children="append">
                            <!-- Disable default-test surefire execution which would fail otherwise. -->
                            <execution>
                                <id>default-test</id>
                                <goals>
                                    <goal>test</goal>
                                </goals>
                                <phase>none</phase>
                            </execution>
                        </executions>
                    </plugin>
                </plugins>
            </build>
        </profile>

    </profiles>
</project><|MERGE_RESOLUTION|>--- conflicted
+++ resolved
@@ -126,33 +126,6 @@
                             </system-properties>
                         </configuration>
                     </plugin>
-<<<<<<< HEAD
-                    <!-- Unzip Infinispan Server distribution for remote tests -->
-                    <plugin>
-                        <artifactId>maven-dependency-plugin</artifactId>
-                        <executions>
-                            <execution>
-                                <id>unpack-infinispan-server</id>
-                                <phase>generate-test-resources</phase>
-                                <goals>
-                                    <goal>unpack</goal>
-                                </goals>
-                                <configuration>
-                                    <artifactItems>
-                                        <artifactItem>
-                                            <groupId>org.infinispan.server</groupId>
-                                            <artifactId>infinispan-server-build</artifactId>
-                                            <version>${version.org.infinispan}</version>
-                                            <type>zip</type>
-                                            <outputDirectory>${project.build.directory}</outputDirectory>
-                                        </artifactItem>
-                                    </artifactItems>
-                                </configuration>
-                            </execution>
-                        </executions>
-                    </plugin>
-=======
->>>>>>> 385e172e
                     <!-- Copy 4 containers based on the shared configuration -->
                     <plugin>
                         <groupId>org.apache.maven.plugins</groupId>
